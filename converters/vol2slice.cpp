/**
 *  This program is free software: you can redistribute it and/or modify
 *  it under the terms of the GNU Lesser General Public License as
 *  published by the Free Software Foundation, either version 3 of the
 *  License, or  (at your option) any later version.
 *
 *  This program is distributed in the hope that it will be useful,
 *  but WITHOUT ANY WARRANTY; without even the implied warranty of
 *  MERCHANTABILITY or FITNESS FOR A PARTICULAR PURPOSE.  See the
 *  GNU General Public License for more details.
 *
 *  You should have received a copy of the GNU General Public License
 *  along with this program.  If not, see <http://www.gnu.org/licenses/>.
 *
 **/
/**
 * @file slice2vol.cpp
 * @ingroup surfaceTools
 * @author Bertrand Kerautret (\c kerautre@loria.fr )
 * LORIA (CNRS, UMR 7503), University of Nancy, France
 *
 * @date 2013/05/07
 *
 *
 *
 * This file is part of the DGtalTools.
 */

///////////////////////////////////////////////////////////////////////////////
#include <iostream>
#include "DGtal/base/Common.h"
#include "DGtal/helpers/StdDefs.h"

#include "DGtal/io/readers/GenericReader.h"
#include "DGtal/io/writers/GenericWriter.h"
#include "DGtal/images/ConstImageAdapter.h"
#include "DGtal/kernel/BasicPointFunctors.h"

#include <boost/program_options/options_description.hpp>
#include <boost/program_options/parsers.hpp>
#include <boost/program_options/variables_map.hpp>



using namespace std;
using namespace DGtal;


///////////////////////////////////////////////////////////////////////////////
namespace po = boost::program_options;

int main( int argc, char** argv )
{
  typedef ImageContainerBySTLVector < Z3i::Domain, unsigned char > Image3D;
  typedef ImageContainerBySTLVector < Z2i::Domain, unsigned char > Image2D;
  typedef DGtal::ConstImageAdapter<Image3D, Image2D::Domain, DGtal::functors::Projector< DGtal::Z3i::Space>,
				   Image3D::Value,  DGtal::functors::Identity >  SliceImageAdapter;


  // parse command line ----------------------------------------------
  po::options_description general_opt("Allowed options are: ");
  general_opt.add_options()
    ("help,h", "display this message")
    ("input,i", po::value<std::string >(), "input volumetric file (.vol, .longvol, .pgm3d) " )
    ("output,o", po::value<std::string>(), "base_name.extension:  extracted 2D slice volumetric files (will result n files base_name_xxx.extension) " )
    ("setFirstSlice,f", po::value<unsigned int>()->default_value(0), "Set the first slice index to be extracted.") 
    ("setLastSlice,l", po::value<unsigned int>(), "Set the last slice index to be extracted (by default set to maximal value according to the given volume).") 
    ("sliceOrientation,s", po::value<unsigned int>()->default_value(2), "specify the slice orientation for which the slice are defined (by default =2 (Z direction))" );


  bool parseOK=true;
  po::variables_map vm;
  try{
    po::store(po::parse_command_line(argc, argv, general_opt), vm);
  }catch(const std::exception& ex){
    parseOK=false;
    trace.info()<< "Error checking program options: "<< ex.what()<< endl;
  }
  po::notify(vm);


  if( !parseOK || vm.count("help"))
    {
      std::cout << "Usage: " << argv[0] << " [inputs] [output]\n"
		<< "Convert a volumetric file (.vol, .longvol, .pgm3d) into a set of 2D slice  images."
		<< general_opt << "\n";
      std::cout << "Example: to extract all slices defined in Y plane (y=cst): \n"
		<< "vol2slice -i image3d.vol -s 1  -o slice.pgm \n"
                << "see slice2vol"<< endl;
      return 0;
    }

  if(! vm.count("input")||! vm.count("output"))
    {
      trace.error() << " Input and output filename are needed to be defined" << endl;
      return 0;
    }




  std::string inputFileName = vm["input"].as<std::string>();
  std::string outputFileName = vm["output"].as<std::string>();
  std::string outputExt = outputFileName.substr(outputFileName.find_last_of(".")+1);
  std::string outputBasename = outputFileName.substr(0, outputFileName.find_last_of("."));
  unsigned int sliceOrientation = vm["sliceOrientation"].as<unsigned int>();
  
  
  trace.info()<< "Importing volume file base name:  " << outputBasename << " extension: " << outputExt << " ..." ;
  Image3D input3dImage = GenericReader<Image3D>::import(inputFileName);
  trace.info()<< "[done]" << endl;
  
  unsigned int startSlice=0;
  unsigned int endSlice=input3dImage.domain().upperBound()[sliceOrientation];

  if(vm.count("setFirstSlice")){
    startSlice = vm["setFirstSlice"].as<unsigned int>();
  }
  if(vm.count("setLastSlice")){
    endSlice = vm["setLastSlice"].as<unsigned int>();    
  }

  //Processing each slice
#pragma omp parallel for schedule(dynamic)
<<<<<<< HEAD
  for( unsigned int i=startSlice; i <= endSlice; i++){
=======
  for( int i=0; i <= input3dImage.domain().upperBound()[sliceOrientation]; i++){
>>>>>>> 2126e9ca
    trace.info() << "Exporting slice image "<< i ;
    DGtal::functors::Projector<DGtal::Z2i::Space>  invFunctor; invFunctor.initRemoveOneDim(sliceOrientation);
    DGtal::Z2i::Domain domain2D(invFunctor(input3dImage.domain().lowerBound()),
  				invFunctor(input3dImage.domain().upperBound()));
    DGtal::functors::Projector<DGtal::Z3i::Space> aSliceFunctor(i); aSliceFunctor.initAddOneDim(sliceOrientation);
    SliceImageAdapter sliceImage(input3dImage, domain2D, aSliceFunctor, DGtal::functors::Identity());
    stringstream outName; outName << outputBasename << "_" <<  boost::format("%|05|")% i <<"."<< outputExt ;
    trace.info() << ": "<< outName.str() ;
    GenericWriter<SliceImageAdapter>::exportFile(outName.str(), sliceImage);
    trace.info() << " [done]"<< endl;
  }


  return 0;
}<|MERGE_RESOLUTION|>--- conflicted
+++ resolved
@@ -122,11 +122,7 @@
 
   //Processing each slice
 #pragma omp parallel for schedule(dynamic)
-<<<<<<< HEAD
-  for( unsigned int i=startSlice; i <= endSlice; i++){
-=======
-  for( int i=0; i <= input3dImage.domain().upperBound()[sliceOrientation]; i++){
->>>>>>> 2126e9ca
+   for( unsigned int i=startSlice; i <= endSlice; i++){
     trace.info() << "Exporting slice image "<< i ;
     DGtal::functors::Projector<DGtal::Z2i::Space>  invFunctor; invFunctor.initRemoveOneDim(sliceOrientation);
     DGtal::Z2i::Domain domain2D(invFunctor(input3dImage.domain().lowerBound()),
