	====  Release 0.9 ====

* global/:
  - Qt prog can now handle Qt5

* visualisation/:
	- meshViewer: fix to display mesh with colored faces (.off with colors).
	- 3dCurvatureViewer/Noise: can now be used without QGLViewer if exporting data.
	- 3dImageViewer: now display the current moving axis which was selected and display the slice numbers (can be disabled by key M).
	- sliceViewer: fix the bug when displaying vol with non 0 origin point.
<<<<<<< HEAD
	- sliceViewer: can now display 3d image with predefined color map (hue, gradient).
=======
	- itk2vol: convert any image of itk format (mhd, mha, ...) to vol (available with the itk option in DGtal).
>>>>>>> f6bc5d07

* volumetric/:
	- volIntensityScale: a simple tool to apply a linear scale of the intensity given in a volumetric file.

* converters/:
	- vol2heightfield: a new tool to transform volumetric file into 2D heightmap.
	- heightfield2vol: a new tool to transform 2D heightmap into volumetric file.
	- imgAddNoise: a new tool to add noise (Kanungo's) to a binary 2D object
	- volAddNoise: a new tool to add noise (Kanungo's) to a binary 3D object
	- heightfield2shading: a new tool to render a 2D heightfield image into a shading one.


	====  Release 0.8 ====

* visualisation/:
	- 3dCompSurfelData: a tool to compare generic surfel data informations given from two data files.
	- 3dCurvatureViewer: can now display curvature on multiple connected components and can apply image re sampling for anisotropic grid.
	- 3dDisplaySurfelData: display surfel data from SDP file with color attributes given as scalar interpreted as color.
	- 3dHeightMapViewer: display a 2D image as heightmap by using QGLviewer.
	- 3dSDPViewer: basic display of a sequence of 3d points (as voxel or sphere) and vectors by using QGLviewer.
	- 3dVolBoundaryViewer: a simple viewer of the boundary of an object defined by thresholding a vol file.
	- sliceViewer: a new 2D and 3D slice viewer from 3D volumic files ( pgm3d, vol, longvol, and DICOM with ITK).

* converters/:
	- freeman2pgm: transform one or several freeman chains into a pgm file by filling their interior areas and renamed into freeman2img.
	- pgm2freeman: renamed to pgm2img.
	- vol2off: tool removed, see 3dVolMarchingCubes for the same tool.
	- volBoundary2obj: a simple tool to export the boundary of a an	object in a volumetric file to OBJ

* estimators/:
	- curvatureScaleSpaceBCC: a tool to display the curvature scale space of a given contour with the Binomial Convolver Curvature Estimator.
        - eulerCharacteristic: bruteforce tool to extract (volumetric) Euler characteristic from volumetric binary object.
	- generic3dNormalEstimators: Computes a normal vector field over a digitized 3D implicit surface for several estimators (II|VCM|Trivial|True).

* volumetric/:
	- 3dVolMarchingCubes: speed-up by factor 10 simply by replacing the set predicate used in computations.
	- volCrop: crop an 3D vol image from to points.
	- volReSample: apply a basic  re sampling of a 3D volumetric image (.vol, .longvol, .pgm3d)  with a given grid size.
	- volSegment: Segment volumetric file from a simple threshold which can be set automatically from the Otsu's variance based estimation.
	- volTrValues: a basic tool to transform the voxel values from an input/output set.


	====  Release 0.7 ====

* converters/:
	- convertVol: a simple generic volume image converters (can process actually pgm3d, vol, longvol, raw (for writing)).
	- vol2sdp: a simple tools to extract digital points from 3d vol files.
	- vol2off: extract dual surface of a digital object (equiv. Marching Cubes)
	- vol2obj: convert a volume file into OBJ format (all voxels belonging to threshold interval)
	- vol2slice: tool to extract all slices from 3d volumic images.
	- slice2vol: tool to merge slices into one 3d volumic file.
	- sdp2vol: a simple tool to create a 3d vol image from 3d digital points.
	- longvol2vol: convert longvol to vol file using different conversion policies.
	- dicom2vol: convert dicom images into 3d volumic file (need itk option in DGtal).
	- pgm2freeman: add new possibility to set automatically a threshold from the otsu algorithm.
	- HDF52vol: convert HDF5 to vol file format.
	- raw2HDF5: convert raw image to HDF5.

* volumetric:
	- homotopicThinning3D exploits now the GenericReader class and is no more limited to vol format.
	- volFlip: tool to flip all volume slice images according a given dimension.
	- volImageMetrics: apply basic measures from two volumetric images:  RMSE and PSNR.
	- volShapeMetrics: Apply shape measures for comparing two volumetric images A and B (shape defined from thresholds):
		* Measures from voxel partition (true/false+-, precision recall, f-measure)
		* Measures bases on euclidean distance between the two Shape A and B.

* estimators:
	- 2dLocalEstimators: Improvement of 2dLocalEstimators + possibility to compare with noised data.
	- 3dLocalEstimators: Adding possibility to compare curvature (mean, gaussian and principal curvatures)
	  with Integral Invariant and Monge via Jet Fitting + possibility to compare with noised data.


* volumetric/volTools:
	volTools directory moved into volumetric.

* visualisation/:
	- 3dCurveViewer: A tool for visualizing the tangential cover of 3d curves.
	- 3dVolViewer: new option to limit the number of displayed voxels (can open dicom format if WITH_ITK is set to true).
	- 3dImageViewer: new tool to display slice image with interactive translatations or rotations (can open dicom format  if WITH_ITK is set to true).
	- patternTriangulation: a new tool that draws with Board2D the convex hull, the closest-point Delaunay triangulation or the farthest-point Delaunay triangulation of a pattern.
	- 3dCurvatureViewer: Now allow to draw principal curvature directions on objets.
	- 3dCurvatureViewerNoise: Same as 3dCurvatureViewer, but allow to add some noise to objects.


* distanceTransform
	- LUTBasedNSDistanceTransform: Compute the 2D translated neighborhood-sequence distance transform of a binary image.
	- CumulativeSequenceTest and RationalBeattySequenceTest: tests from LUTBasedNSDistanceTransform.

	====  Release 0.6 ====

* estimators/:
	2dLocalEstimators: program to compare local curvature/tangent estimators on implicit shapes:
	 - Maximal DSS based estimators
	 - Maximal DCA based estimators
	 - Binomial convolver based estimators
	 - Integral Invariants based estimators
	3dLocalEstimators: program to compare  3D local curvature (mean or gaussian) estimators on 3D implicit shapes.


* visualisation/:
	3dCurvatureViewer: computes and displays mean or gaussian curvature of vol binary shapes.

Various updates for 0.6 DGtal compatibility.




	==== From initial Release 0.1 ====


* converters/: utilities to convert various simple file formats:
      freeman2sdp: convert freeman chain towards a Sequence of Discrete Points.
      pgm2freeman: to extract a freeman chain contour from a grayscale image.
      raw2vol and vol2raw: transform 3D volumes files from (resp. to) raw to vol.
      ofs2off: convert OFS mesh format towards a OFF variant.

* estimators/:
      lengthEstimator: program to generate multigrid analysis of length estimators.
      tangentBC: tangent estimator using the Binomial convolver.
      curvatureBC: curvature estimator using the Binomial convolver.
      curvatureMCMS: curvature estimator using the maximal segments cover  (to be updated for current DGtal version).
      estimatorComparator: program to perform comparison of local quantity estimators (to be updated for current DGtal version).
      vol2normalField: compute the normal vector field of a given vol file .


* shapeGenerator/:
      shapeGenerator: generate multigrid shape
      contourGenerator: generate multigrid shape contours


* visualization/:
      3dVolViewer: volume file (.vol and .pgm3d) viewer with QGLViewer.
      displayContours: display discrete contours from various format (.fc (freemanchain), .sdp).
      meshViewer: display 3D mesh from OFS or OFF format.

 * volumetric/:
      3dVolMarchingCubes: marching cubes form a Vol file
      homotopicThinning3D: ultimate skeleton from vol file

* volumetric/volTools:
      volAddBorder: add a 1 voxel boundary with value 0 to a vol file.
      volCComponentCounter: a simple program to count the number of connected components in a 3D image.
      volSubSample: sub sample a vol file (division by 2 in each direction).<|MERGE_RESOLUTION|>--- conflicted
+++ resolved
@@ -8,11 +8,8 @@
 	- 3dCurvatureViewer/Noise: can now be used without QGLViewer if exporting data.
 	- 3dImageViewer: now display the current moving axis which was selected and display the slice numbers (can be disabled by key M).
 	- sliceViewer: fix the bug when displaying vol with non 0 origin point.
-<<<<<<< HEAD
+	- itk2vol: convert any image of itk format (mhd, mha, ...) to vol (available with the itk option in DGtal).
 	- sliceViewer: can now display 3d image with predefined color map (hue, gradient).
-=======
-	- itk2vol: convert any image of itk format (mhd, mha, ...) to vol (available with the itk option in DGtal).
->>>>>>> f6bc5d07
 
 * volumetric/:
 	- volIntensityScale: a simple tool to apply a linear scale of the intensity given in a volumetric file.
