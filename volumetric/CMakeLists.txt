
SET(DGTAL_TOOLS_SRC
  3dVolMarchingCubes
  volAddBorder
  volCComponentCounter
  volSubSample
  volCrop
<<<<<<< HEAD
  volCompare
=======
  volFlip
>>>>>>> e8182af3
)


FOREACH(FILE ${DGTAL_TOOLS_SRC})
  add_executable(${FILE} ${FILE})
  target_link_libraries (${FILE} ${DGTAL_LIBRARIES} ${DGtalToolsLibDependencies})
  install(TARGETS ${FILE} 
        RUNTIME DESTINATION bin
        LIBRARY DESTINATION lib
        ARCHIVE DESTINATION lib)
ENDFOREACH(FILE)


if (  WITH_VISU3D_QGLVIEWER )
  SET(DGTAL_EXAMPLES_QGL_SRC
    homotopicThinning3D )
  FOREACH(FILE ${DGTAL_EXAMPLES_QGL_SRC}) 
    add_executable(${FILE} ${FILE})
    target_link_libraries ( ${FILE} ${DGTAL_LIBRARIES} ${DGtalToolsLibDependencies})   
    install(TARGETS ${FILE} 
        RUNTIME DESTINATION bin
        LIBRARY DESTINATION lib
        ARCHIVE DESTINATION lib)
  ENDFOREACH(FILE)
endif ( WITH_VISU3D_QGLVIEWER   )<|MERGE_RESOLUTION|>--- conflicted
+++ resolved
@@ -5,11 +5,8 @@
   volCComponentCounter
   volSubSample
   volCrop
-<<<<<<< HEAD
   volCompare
-=======
   volFlip
->>>>>>> e8182af3
 )
 
 
