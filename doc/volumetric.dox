/**
 * @file volumetric.dox
 * @author Bertrand Kerautret 
 * LORIA (CNRS, UMR 7503), University of Lorraine, France
 *
 * @date 2016/05/12
 *
 * Documentation file for visualization
 *
 * This file is part of the DGtal library.
 */


//----------------------------------------
/*!
@page volumetric
@writers Bertrand Kerautret

@section volumetric_Doc Volumetric


  - @ref criticalKernelsThinning3D :  applies an criticalKernels thinning algorithm of a 3d image file (vol,longvol,pgm3d...) with 3D viewer.
  - @ref Doc3dVolMarchingCubes : outputs the isosurface of the input volume  as an OFF file. 
  - @ref homotopicThinning3D : applies an homotopic thinning of a 3d image file (vol,longvol,pgm3d...) with 3D viewer.
  - @ref volAddBorder : adds a border of one voxel with value 0 around a vol file.
  - @ref volCComponentCounter : counts the number of connected component (same values) in a  volume (Vol) file image.
  - @ref volCrop : crops a 3D vol image from domain coordinates.
  - @ref volFillInterior : fills the interior of a voxel set.
  - @ref volFlip : flips 2D slice image of an 3D vol image (mirror transformation).
  - @ref volImageMetrics : applies basic image measures (RMSE, PSNR) between two volumetric images A and B.
<<<<<<< HEAD
  - @ref volIntensityScale : applies a linear rescaling of the image intensity.  
  - @ref volMask : extracts a new image from the a mask image.
=======
  - @ref volIntensityScale : applies a linear rescaling of the image intensity.
>>>>>>> b1f67754
  - @ref volReSample :  re samples a 3D volumetric image (.vol, .longvol, .pgm3d)  with a given grid size.
  - @ref volSegment : segments volumetric file from a simple threshold.
  - @ref volShapeMetrics : applies shape measures to compare two volumetric images A and B (shape defined from thresholds). 
  - @ref volSubSample : brutally sub samples a vol file (division by 2 in each direction).
  - @ref volTrValues : applies basic vol image transform from the input values to output values.




<center>
<table>
  <tr>
        <td> <img height=200px src="res3dVolMarchingCubes2.png"> </td>
        <td><img height=200px src="resHomotopicThinning3D.png"></td>
        <td><img height=200px src="resVolReSample.png"></td>        
</tr>
<tr>
        <td align = center>@ref Doc3dVolMarchingCubes </td>
        <td align = center>@ref homotopicThinning3D </td>   
        <td align = center>@ref volReSample</td>

</tr>

<tr>
<td><img height=200px src="resVolTrValues.png"></td>        
<td><img height=200px src="resVolSegment.png"></td>
<td><img height=200px src="resVolSubSample.png"></td>        
</tr>
<tr>
<td align = center>@ref volTrValues</td>
<td align = center>@ref volSegment</td>
<td align = center>@ref volSubSample</td>            
</tr>
</table>
</center>


*/<|MERGE_RESOLUTION|>--- conflicted
+++ resolved
@@ -28,12 +28,8 @@
   - @ref volFillInterior : fills the interior of a voxel set.
   - @ref volFlip : flips 2D slice image of an 3D vol image (mirror transformation).
   - @ref volImageMetrics : applies basic image measures (RMSE, PSNR) between two volumetric images A and B.
-<<<<<<< HEAD
   - @ref volIntensityScale : applies a linear rescaling of the image intensity.  
   - @ref volMask : extracts a new image from the a mask image.
-=======
-  - @ref volIntensityScale : applies a linear rescaling of the image intensity.
->>>>>>> b1f67754
   - @ref volReSample :  re samples a 3D volumetric image (.vol, .longvol, .pgm3d)  with a given grid size.
   - @ref volSegment : segments volumetric file from a simple threshold.
   - @ref volShapeMetrics : applies shape measures to compare two volumetric images A and B (shape defined from thresholds). 
