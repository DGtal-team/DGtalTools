language: cpp


sudo: false


compiler:
  - gcc
  - clang


env:
  - DGTALTYPE="-DBUILD_EXAMPLES=OFF -DDGTAL_BUILD_TESTING=OFF -DCMAKE_BUILD_TYPE=Debug -DWITH_QGLVIEWER=true -DWITH_ITK=false"
  - DGTALTYPE="-DBUILD_EXAMPLES=OFF -DDGTAL_BUILD_TESTING=OFF -DCMAKE_BUILD_TYPE=Debug -DWITH_QGLVIEWER=false -DWITH_ITK=false"

addons:
  apt:
   sources:
    - deadsnakes
    - ubuntu-toolchain-r-test
   packages:
    - libhdf5-serial-dev
    - libcairo2-dev
    - doxygen
    - doxygen-latex
    - graphviz
    - libgmp-dev
    - libgdcm2-dev 
    - libgraphicsmagick++1-dev
    - libqglviewer-qt4-dev
    - libinsighttoolkit3-dev 
    - g++-4.8
    - gcc-4.8
  


before_install:
  - env
  - export SRC_DIR="`pwd`"
  - if [ $CXX == "g++" ]; then export CXX="g++-4.8"  CC="gcc-4.8" BOOST_TOOLSET=gcc CCOMPILER="gcc-4.8" CXXCOMPILER="g++-4.8"; fi
  - if [ "$CXX" = "clang++" ]; then export BOOST_TOOLSET=clang; fi
  # Manual boost install since linking fails with libboost-program-options1.46-dev and g++48
  - export DOWNLOAD_ROOT="$HOME/download"; if [ ! -d "$DOWNLOAD_ROOT" ]; then mkdir -p "$DOWNLOAD_ROOT"; fi
  - export BOOST_DOWNLOAD_URL="http://sourceforge.net/projects/boost/files/boost/1.58.0/boost_1_58_0.tar.bz2/download"
  - export BOOST_ROOT="$TRAVIS_BUILD_DIR/../boost"
  - export CMAKE_MODULE_PATH="$BOOST_ROOT"
  - if [ ! -f "$DOWNLOAD_ROOT/boost.tar.bz2" ]; then wget --no-verbose --output-document="$DOWNLOAD_ROOT/boost.tar.bz2" "$BOOST_DOWNLOAD_URL"; fi
  - if [ ! -d "$BOOST_ROOT" ]; then mkdir -p "$BOOST_ROOT" && tar jxf "$DOWNLOAD_ROOT/boost.tar.bz2" --strip-components=1 -C "$BOOST_ROOT"; fi
  - if [ ! -f "$BOOST_ROOT/b2" ]; then cd "$BOOST_ROOT"; ./bootstrap.sh --with-toolset="$BOOST_TOOLSET" --with-libraries=program_options; fi

before_script:
<<<<<<< HEAD
  - sudo apt-get -qq install libboost-program-options-dev libboost-system-dev libqglviewer-qt4-dev  libinsighttoolkit3-dev libgdcm2-dev
  - git clone --depth 1 git://github.com/DGtal-team/DGtal.git
  - cd DGtal
  - cmake . $DGTALTYPE
  - make && sudo make install
  - cd ..

script:
   - cmake . -DCMAKE_BUILD_TYPE=Debug
=======
  - ccache -V && ccache --show-stats && ccache --zero-stats
  - 'echo "using gcc : : ccache $CXX : <cflags>-std=c11 <cxxflags>-std=c++11 ;" > ~/user-config.jam'
  - 'echo "using clang : : ccache $CXX : <cflags>-std=c11 <cxxflags>-std=c++11 ;" >> ~/user-config.jam'
  - cd "$BOOST_ROOT"; ./b2 toolset="$BOOST_TOOLSET" threading=multi --prefix="$BOOST_ROOT" -d0 install
  - cd $SRC_DIR
  - git clone git://github.com/kerautret/DGtal.git
  - cd DGtal
  - cmake . $DGTALTYPE -DCMAKE_CXX_COMPILER=$CXXCOMPILER -DCMAKE_C_COMPILER=$CCOMPILER -DBOOST_ROOT=$BOOST_ROOT
  - make 
  - cd ..

script: 
   - cmake . -DDGtal_DIR=$PWD/DGtal -DCMAKE_BUILD_TYPE=Debug -DCMAKE_CXX_COMPILER=$CXXCOMPILER -DCMAKE_C_COMPILER=$CCOMPILER -DBOOST_ROOT=$BOOST_ROOT
>>>>>>> 13a50600
   - make<|MERGE_RESOLUTION|>--- conflicted
+++ resolved
@@ -25,13 +25,13 @@
     - doxygen-latex
     - graphviz
     - libgmp-dev
-    - libgdcm2-dev 
+    - libgdcm2-dev
     - libgraphicsmagick++1-dev
     - libqglviewer-qt4-dev
-    - libinsighttoolkit3-dev 
+    - libinsighttoolkit3-dev
     - g++-4.8
     - gcc-4.8
-  
+
 
 
 before_install:
@@ -49,29 +49,17 @@
   - if [ ! -f "$BOOST_ROOT/b2" ]; then cd "$BOOST_ROOT"; ./bootstrap.sh --with-toolset="$BOOST_TOOLSET" --with-libraries=program_options; fi
 
 before_script:
-<<<<<<< HEAD
-  - sudo apt-get -qq install libboost-program-options-dev libboost-system-dev libqglviewer-qt4-dev  libinsighttoolkit3-dev libgdcm2-dev
-  - git clone --depth 1 git://github.com/DGtal-team/DGtal.git
-  - cd DGtal
-  - cmake . $DGTALTYPE
-  - make && sudo make install
-  - cd ..
-
-script:
-   - cmake . -DCMAKE_BUILD_TYPE=Debug
-=======
   - ccache -V && ccache --show-stats && ccache --zero-stats
   - 'echo "using gcc : : ccache $CXX : <cflags>-std=c11 <cxxflags>-std=c++11 ;" > ~/user-config.jam'
   - 'echo "using clang : : ccache $CXX : <cflags>-std=c11 <cxxflags>-std=c++11 ;" >> ~/user-config.jam'
   - cd "$BOOST_ROOT"; ./b2 toolset="$BOOST_TOOLSET" threading=multi --prefix="$BOOST_ROOT" -d0 install
   - cd $SRC_DIR
-  - git clone git://github.com/kerautret/DGtal.git
+  - git clone --depth 1 git://github.com/kerautret/DGtal.git
   - cd DGtal
   - cmake . $DGTALTYPE -DCMAKE_CXX_COMPILER=$CXXCOMPILER -DCMAKE_C_COMPILER=$CCOMPILER -DBOOST_ROOT=$BOOST_ROOT
-  - make 
+  - make
   - cd ..
 
-script: 
+script:
    - cmake . -DDGtal_DIR=$PWD/DGtal -DCMAKE_BUILD_TYPE=Debug -DCMAKE_CXX_COMPILER=$CXXCOMPILER -DCMAKE_C_COMPILER=$CCOMPILER -DBOOST_ROOT=$BOOST_ROOT
->>>>>>> 13a50600
    - make