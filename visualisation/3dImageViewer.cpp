/**
 *  This program is free software: you can redistribute it and/or modify
 *  it under the terms of the GNU Lesser General Public License as
 *  published by the Free Software Foundation, either version 3 of the
 *  License, or  (at your option) any later version.
 *
 *  This program is distributed in the hope that it will be useful,
 *  but WITHOUT ANY WARRANTY; without even the implied warranty of
 *  MERCHANTABILITY or FITNESS FOR A PARTICULAR PURPOSE.  See the
 *  GNU General Public License for more details.
 *
 *  You should have received a copy of the GNU General Public License
 *  along with this program.  If not, see <http://www.gnu.org/licenses/>.
 *
 **/
/**
 * @file 3dImageViewer.cpp
 * @ingroup Visualisation
 * @author Bertrand Kerautret (\c kerautre@loria.fr )
 * LORIA (CNRS, UMR 7503), University of Nancy, France
 *
 * @date 2011/01/04
 *
 * An example file named 3dImageViewer.
 *
 * This file is part of the DGtal library.
 */

///////////////////////////////////////////////////////////////////////////////
#include <iostream>

#include "DGtal/base/Common.h"
#include "DGtal/base/BasicFunctors.h"
#include "DGtal/helpers/StdDefs.h"
#include "DGtal/io/readers/VolReader.h"
#include "DGtal/io/viewers/PolyscopeViewer.h"
#include "DGtal/io/readers/PointListReader.h"
#include "DGtal/io/readers/MeshReader.h"
#include "DGtal/topology/helpers/Surfaces.h"
#include "DGtal/topology/SurfelAdjacency.h"

#include "DGtal/io/Color.h"
#include "DGtal/io/colormaps/GradientColorMap.h"
#include "DGtal/io/readers/GenericReader.h"
#ifdef DGTAL_WITH_ITK
#include "DGtal/io/readers/DicomReader.h"
#endif

#include "DGtal/images/ImageSelector.h"



// #include "specificClasses/Viewer3DImage.cpp"

#include "CLI11.hpp"



using namespace std;
using namespace DGtal;
using namespace Z3i;


<<<<<<< HEAD

=======
/**
   @page Doc3dImageViewer 3dImageViewer
 
   @brief Displays volume file as a voxel set by using PolyscopeViewer.
   @ingroup visualizationtools
 
   @b Usage:  3dImageViewer [OPTIONS] 1 [s]
>>>>>>> f70636c9

/**
 @page Doc3dImageViewer 3dImageViewer
 
 @brief Displays volume file as a voxel set by using PolyscopeViewer.
 
 @b Usage:  3dImageViewer [OPTIONS] 1 [s]
 
 @b Allowed @b options @b are :
 
 @code
 
 Positionals:
 1 TEXT:FILE REQUIRED                  vol file (.vol, .longvol .p3d, .pgm3d and if DGTAL_WITH_ITK is selected: dicom, dcm, mha, mhd). For longvol, dicom, dcm, mha or mhd formats, the input values are linearly scaled between 0 and 255.
 s TEXT                                display a set of discrete points (.sdp)
 
 Options:
 -h,--help                             Print this help message and exit
 -i,--input TEXT:FILE REQUIRED         vol file (.vol, .longvol .p3d, .pgm3d and if DGTAL_WITH_ITK is selected: dicom, dcm, mha, mhd). For longvol, dicom, dcm, mha or mhd formats, the input values are linearly scaled between 0 and 255.
 --grid                                draw slice images using grid mode.
 --intergrid                           draw slice images using inter grid mode.
 --emptyMode                           remove the default boundingbox display.
 --thresholdImage                      threshold the image to define binary shape
 --thresholdMin INT=0                  threshold min to define binary shape
 --thresholdMax INT=255                threshold maw to define binary shape
 --displaySDP TEXT                     display a set of discrete points (.sdp)
 --SDPindex UINT x 3                   specify the sdp index.
 --SDPball FLOAT=0                     use balls to display a set of discrete points (if not set to 0 and used with displaySDP option).
 --displayMesh TEXT                    display a Mesh given in OFF or OFS format.
 --displayDigitalSurface               display the digital surface instead of display all the set of voxels (used with thresholdImage or displaySDP options)
 --colorizeCC                          colorize each Connected Components of the surface displayed by displayDigitalSurface option.
 -c,--colorSDP UINT x 4                set the color  discrete points: r g b a
 --colorMesh UINT x 4                  set the color of Mesh (given from displayMesh option) : r g b a
 -x,--scaleX FLOAT=1                   set the scale value in the X direction
 -y,--scaleY FLOAT=1                   set the scale value in the Y direction
 -z,--scaleZ FLOAT=1                   set the scale value in the Z direction
 --rescaleInputMin INT=0               min value used to rescale the input intensity (to avoid basic cast into 8  bits image).
 --rescaleInputMax INT=255             max value used to rescale the input intensity (to avoid basic cast into 8  bits image).
 -t,--transparency UINT=?              change the default transparency
 @endcode
 
 
 @b Example:
 With the image display you can also threshold the image and display a set of voxel:
 @code
 3dImageViewer $DGtal/examples/samples/lobster.vol --thresholdImage -m 180
 @endcode
 
 You should obtain such a result:
 
 @image html res3dImageViewer.png "resulting visualisation of 3d image with thresholded set of voxels."
 
 @see
 @ref 3dImageViewer.cpp
 
 */




enum TypeSlice {SliceX, SliceY, SliceZ};


typedef DGtal::functors::Rescaling<DGtal::int64_t ,unsigned char > RescalFCT;
typedef DGtal::ImageContainerBySTLVector<DGtal::Z3i::Domain,  unsigned char > Image3D;
typedef DGtal::ImageContainerBySTLVector<DGtal::Z2i::Domain,  unsigned char > Image2D;
typedef DGtal::ConstImageAdapter<Image3D, Image2D::Domain, DGtal::functors::Projector< DGtal::Z3i::Space>,
Image3D::Value,  DGtal::functors::Identity >  SliceImageAdapter;
typedef DGtal::ConstImageAdapter<Image3D, DGtal::Z2i::Domain, DGtal::functors::SliceRotator2D< DGtal::Z3i::Domain >,
Image3D::Value,  DGtal::functors::Identity >  MyRotatorSliceImageAdapter;
static DGtal::Z2i::Domain domain2DX;
static DGtal::Z2i::Domain domain2DY;
static DGtal::Z2i::Domain domain2DZ;

const DGtal::functors::Identity identityFunctor{};

static polyscope::SurfaceTextureScalarQuantity* texSliceX = nullptr;
static polyscope::SurfaceTextureScalarQuantity* texSliceY = nullptr;
static polyscope::SurfaceTextureScalarQuantity* texSliceZ = nullptr;

static int sliceXNum = 0;
static int sliceYNum = 0;
static int sliceZNum = 0;
static float rotX = 0.0;
static float rotY = 0.0;
static float rotZ = 0.0;
static bool showText = true;
static double startTime =  0.0;
static std::string message = "Press W to display interface";
static TypeSlice mainAxisKeySelect = SliceX;
static polyscope::SurfaceTextureScalarQuantity* g_qScalarSliceX = nullptr;
static polyscope::SurfaceTextureScalarQuantity* g_qScalarSliceY = nullptr;
static polyscope::SurfaceTextureScalarQuantity* g_qScalarSliceZ = nullptr;
static bool show_ui = false;
static polyscope::SurfaceTextureScalarQuantity* g_qScalar[] = {g_qScalarSliceX, g_qScalarSliceY, g_qScalarSliceZ};
Image3D image  = Image3D(DGtal::Z3i::Domain());
DGtal::functors::Projector<DGtal::Z2i::Space>  invFunctorX;
DGtal::functors::Projector<DGtal::Z2i::Space>  invFunctorY;
DGtal::functors::Projector<DGtal::Z2i::Space>  invFunctorZ;

polyscope::SurfaceMesh *slicePlaneX;
polyscope::SurfaceMesh *slicePlaneY;
polyscope::SurfaceMesh *slicePlaneZ;


std::vector<glm::vec3>
getVertices(const MyRotatorSliceImageAdapter &sliceIm,
            const Z2i::Point &ptInf, const Z2i::Point &ptSup,
            const DGtal::functors::SliceRotator2D<DGtal::Z3i::Domain> &func){
    Z2i::Point p0 = ptInf;
    Z2i::Point p1(ptSup[0], ptInf[1]);
    Z2i::Point p2 = ptSup;
    Z2i::Point p3(ptInf[0], ptSup[1]);
    return  {{
        { func(p0)[0], func(p0)[1],func(p0)[2]},
        { func(p1)[0], func(p1)[1],func(p1)[2]},
        { func(p2)[0], func(p2)[1],func(p2)[2]},
        { func(p3)[0], func(p3)[1],func(p3)[2]}
    }
    };
}



polyscope::SurfaceMesh *
initSlices(const MyRotatorSliceImageAdapter &sliceIm, string name, TypeSlice aTypeSlice,
           const DGtal::functors::SliceRotator2D<DGtal::Z3i::Domain> &func) {
    polyscope::SurfaceMesh * res;
    auto ptInf = sliceIm.sourceDomainPoint(sliceIm.domain().lowerBound());
    auto ptSup = sliceIm.sourceDomainPoint(sliceIm.domain().upperBound());
    auto dim = sliceIm.domain().upperBound() - sliceIm.domain().lowerBound();
    auto dimX = dim[0];
    auto dimY = dim[1];
    auto maxDim = max(dimX, dimY);
    std::vector<glm::vec3> vertices = getVertices(sliceIm, sliceIm.domain().lowerBound(),
                                                  sliceIm.domain().upperBound(), func);
    std::vector<std::vector<size_t>> faces = {{0, 1, 2, 3}};
    res = polyscope::registerSurfaceMesh(name, vertices, faces);
    std::vector<glm::vec2> param = {
        {0.0f, 0.0f},
        {1.0f, 0.0f},
        {1.0f, 1.0f},
        {0.0f, 1.0f}
    };
    
    auto qParam = res->addParameterizationQuantity("param", param);
    std::vector<float> valuesTex;
    for(unsigned int y =  0; y< dimY; y++)
    {
        for(unsigned int x =  0; x< dimX; x++)
        {
            valuesTex.push_back(((float)sliceIm(Z2i::Point(x,y))));
        }
    }
    
    float minV = *std::min_element(valuesTex.begin(), valuesTex.end());
    float maxV = *std::max_element(valuesTex.begin(), valuesTex.end());
    for (float& v : valuesTex)
    {
        v = (v - minV) / (maxV - minV );
    }
    g_qScalar[aTypeSlice] = res->addTextureScalarQuantity("tScalar", *qParam, dimX, dimY,
                                                          valuesTex, polyscope::ImageOrigin::LowerLeft);
    g_qScalar[aTypeSlice]->setFilterMode(polyscope::FilterMode::Nearest); // change filter for sampling
    g_qScalar[aTypeSlice]->setEnabled(true);
    return res;
}



void
updateSlices(const MyRotatorSliceImageAdapter &sliceIm, string name, TypeSlice aTypeSlice,
             const DGtal::functors::SliceRotator2D<DGtal::Z3i::Domain> &func) {
    polyscope::SurfaceMesh * sm = polyscope::getSurfaceMesh(name);
    auto ptInf = sliceIm.sourceDomainPoint(sliceIm.domain().lowerBound());
    auto ptSup = sliceIm.sourceDomainPoint(sliceIm.domain().upperBound());
    auto dim = sliceIm.domain().upperBound() - sliceIm.domain().lowerBound();
    auto dimX = dim[0];
    auto dimY = dim[1];
    std::vector<float> valuesTex;
    for(unsigned int y =  0; y< dimY; y++)
    {
        for(unsigned int x =  0; x< dimX; x++)
        {
            valuesTex.push_back(((float)sliceIm(Z2i::Point(x,y))));
        }
    }
    
    float minV = *std::min_element(valuesTex.begin(), valuesTex.end());
    float maxV = *std::max_element(valuesTex.begin(), valuesTex.end());
    for (float& v : valuesTex)
    {
        v = (v - minV) / (maxV - minV );
    }
    g_qScalar[aTypeSlice] -> updateData(valuesTex);
    auto nV =  getVertices(sliceIm, sliceIm.domain().lowerBound(),
                           sliceIm.domain().upperBound(), func);
    sm->updateVertexPositions(nV);
    
}

void callbackFaceID() {
    ImGuiIO& io = ImGui::GetIO();
    auto iDom = image.domain();
    bool needRedisSX = false;
    bool needRedisSY = false;
    bool needRedisSZ = false;
    
    if (ImGui::IsKeyPressed(ImGuiKey_W))
    {
        show_ui = !show_ui;
    }
    bool updateSlice = false;
    if (ImGui::IsKeyPressed(ImGuiKey_X))
    {
        mainAxisKeySelect = TypeSlice::SliceX;
        message = "Slice X selected";
        startTime = ImGui::GetTime();
        showText = true;
    }
    if (ImGui::IsKeyPressed(ImGuiKey_Y))
    {
        mainAxisKeySelect = TypeSlice::SliceY;
        message = "Slice Y selected";
        startTime = ImGui::GetTime();
        showText = true;
    }
    if (ImGui::IsKeyPressed(ImGuiKey_Z))
    {
        mainAxisKeySelect = TypeSlice::SliceZ;
        message = "Slice Z selected";
        startTime = ImGui::GetTime();
        showText = true;
    }
    
    if (ImGui::IsKeyPressed(ImGuiKey_UpArrow))
    {
        if (mainAxisKeySelect == TypeSlice::SliceX)
        {
            if (!io.KeyShift)
                sliceXNum++;
            else
                rotX += 0.01;
            needRedisSX = true;
        }
        if (mainAxisKeySelect == TypeSlice::SliceY)
        {
            if (!io.KeyShift)
                sliceYNum++;
            else
                rotY += 0.01;
            needRedisSY = true;
        }
        if (mainAxisKeySelect == TypeSlice::SliceZ)
        {
            if (!io.KeyShift)
                sliceZNum++;
            else
                rotZ += 0.01;
            needRedisSZ = true;
        }
    }
    if (ImGui::IsKeyPressed(ImGuiKey_DownArrow))
    {
        if (mainAxisKeySelect == TypeSlice::SliceX)
        {
            if (!io.KeyShift)
                sliceXNum--;
            else
                rotX -= 0.01;
            needRedisSX = true;
        }
        if (mainAxisKeySelect == TypeSlice::SliceY)
        {
            if (!io.KeyShift)
                sliceYNum--;
            else
                rotY -= 0.01;
            needRedisSY = true;
        }
        if (mainAxisKeySelect == TypeSlice::SliceZ)
        {
            if (!io.KeyShift)
                sliceZNum--;
            else
                rotZ -= 0.01;
            needRedisSZ = true;
        }
    }
    
    
    if (show_ui){
        float totalWidth = ImGui::GetContentRegionAvail().x;
        float sliderWidth = (totalWidth - ImGui::GetStyle().ItemSpacing.x) * 0.5f;
        ImGui::Begin("Editing tools");
        ImGui::Text("Slice X :");
        ImGui::PushItemWidth(sliderWidth);
        if (ImGui::SliderInt("##x axis", &sliceXNum, iDom.lowerBound()[0],
                             iDom.upperBound()[0], "slice X %i"))
        {
            needRedisSX = true;
        }
        ImGui::SameLine();
        if (ImGui::SliderFloat("##rotateX", &rotX, 0, 3.14, "angle = %f"))
        {
            needRedisSX = true;
        }
        ImGui::PopItemWidth();
        ImGui::PushItemWidth(sliderWidth);
        
        ImGui::Text("Slice Y :");
        if (ImGui::SliderInt("##slice y", &sliceYNum, iDom.lowerBound()[1],
                             iDom.upperBound()[1], "slice Y %i"))
        {
            needRedisSY = true;
        }
        ImGui::SameLine();
        if (ImGui::SliderFloat("##rotateY", &rotY, 0, 3.14, "angle = %f"))
        {
            needRedisSY = true;
        }
        ImGui::PopItemWidth();
        ImGui::PushItemWidth(sliderWidth);
        ImGui::Text("Slice Z :");
        if (ImGui::SliderInt("##slice z", &sliceZNum, iDom.lowerBound()[2],
                             iDom.upperBound()[2], "slice Z %i"))
        {
            needRedisSZ = true;
        }
        ImGui::SameLine();
        if (ImGui::SliderFloat("##rotateZ", &rotZ, 0, 3.14, "angle = %f"))
        {
            needRedisSZ = true;
        }
        ImGui::PopItemWidth();
        ImGui::Separator();
        ImGui::Text("Polyscope interface:");
        
        if (ImGui::Button("show "))
        {
            polyscope::options::buildGui=true;
        }
        ImGui::SameLine();
        if (ImGui::Button("hide"))
        {
            polyscope::options::buildGui=false;
        }
        ImGui::Separator();
        ImGui::Text("Touches:");
        ImGui::Text("X: select X slice plane");
        ImGui::Text("Y: select Y slice plane");
        ImGui::Text("Z: select Z slice plane");
        ImGui::Text("UP/DOWN arrow : Move selected slice (+SHIFT to rotate)");
        ImGui::End();
    }
    if (needRedisSX)
    {
        DGtal::functors::SliceRotator2D<DGtal::Z3i::Domain> aSliceFunctorX(0, iDom, sliceXNum, 2, rotX, false );
        MyRotatorSliceImageAdapter sliceImageX( image, domain2DX, aSliceFunctorX, identityFunctor );
        updateSlices(sliceImageX, "slicex", TypeSlice::SliceX, aSliceFunctorX);
    }
    if (needRedisSY)
    {
        DGtal::functors::SliceRotator2D<DGtal::Z3i::Domain> aSliceFunctorY(1, iDom, sliceYNum, 2, rotY, false );
        MyRotatorSliceImageAdapter sliceImageY( image, domain2DY, aSliceFunctorY, identityFunctor );
        updateSlices(sliceImageY, "slicey", TypeSlice::SliceY, aSliceFunctorY);
    }
    if (needRedisSZ)
    {
        DGtal::functors::SliceRotator2D<DGtal::Z3i::Domain> aSliceFunctorZ(2, iDom, sliceZNum, 0, rotZ, false );
        MyRotatorSliceImageAdapter sliceImageZ( image, domain2DZ, aSliceFunctorZ, identityFunctor );
        updateSlices(sliceImageZ, "slicez", TypeSlice::SliceZ, aSliceFunctorZ);
    }
    if (showText)
    {
        ImVec2 pos(20, 20);
        ImDrawList* drawList = ImGui::GetBackgroundDrawList();
        drawList->AddText(pos, IM_COL32(25, 25, 255, 255), message.c_str());
        if (ImGui::GetTime() - startTime > 10.0 )
        {
            showText = false;
        }
        
    }
}



int main( int argc, char** argv )
{
    
    
    
    // parse command line using CLI ----------------------------------------------
    CLI::App app;
    std::string inputFileName;
    std::string inputFileNameSDP;
    std::string inputFileNameMesh;
    
    DGtal::int64_t rescaleInputMin {0};
    DGtal::int64_t rescaleInputMax {255};
    bool grid {false};
    bool intergrid {false};
    bool emptyMode {false};
    bool displayDigitalSurface {false};
    bool thresholdImage {false};
    bool colorizeCC {false};
    int thresholdMin {0};
    int thresholdMax {255};
    std::vector<unsigned int> vectSDPIndex {0,1,2};
    std::vector<unsigned int> colorSDP;
    std::vector<unsigned int> colorMesh;
    
    float sx {1.0};
    float sy {1.0};
    float sz {1.0};
    double ballRadius = {0.0};
    unsigned char transp {255};
    
   
    app.description("Displays volume file as a voxel set by using PolyscopeViewer\n 3dImageViewer  $DGtal/examples/samples/lobster.vol --thresholdImage -m 180");
    
    app.add_option("-i,--input,1", inputFileName, "vol file (.vol, .longvol .p3d, .pgm3d and if DGTAL_WITH_ITK is selected: dicom, dcm, mha, mhd). For longvol, dicom, dcm, mha or mhd formats, the input values are linearly scaled between 0 and 255." )
    ->required()
    ->check(CLI::ExistingFile);
    
    app.add_flag("--grid", grid , "draw slice images using grid mode.");
    app.add_flag("--intergrid", grid , "draw slice images using inter grid mode.");
    app.add_flag("--emptyMode", emptyMode,"remove the default boundingbox display.");
    app.add_flag("--thresholdImage", thresholdImage,"threshold the image to define binary shape");
    app.add_option("--thresholdMin", thresholdMin, "threshold min to define binary shape");
    app.add_option("--thresholdMax", thresholdMax, "threshold maw to define binary shape");
    app.add_option("--displaySDP,s",inputFileNameSDP, "display a set of discrete points (.sdp)" );
    app.add_option("--SDPindex", vectSDPIndex, "specify the sdp index.")
    ->expected(3);
    app.add_option("--SDPball",ballRadius, "use balls to display a set of discrete points (if not set to 0 and used with displaySDP option).");
    
    app.add_option("--displayMesh", inputFileNameMesh, "display a Mesh given in OFF or OFS format.");
    app.add_flag("--displayDigitalSurface",displayDigitalSurface, "display the digital surface instead of display all the set of voxels (used with thresholdImage or displaySDP options)" );
    
    app.add_flag("--colorizeCC", colorizeCC, "colorize each Connected Components of the surface displayed by displayDigitalSurface option.");
    app.add_option("--colorSDP,-c", colorSDP, "set the color  discrete points: r g b a ")
    ->expected(4);
    app.add_option("--colorMesh", colorMesh, "set the color of Mesh (given from displayMesh option) : r g b a ")
    ->expected(4);
    
    app.add_option("--scaleX,-x", sx, "set the scale value in the X direction" );
    app.add_option("--scaleY,-y", sy, "set the scale value in the Y direction" );
    app.add_option("--scaleZ,-z", sy, "set the scale value in the Z direction" );
    app.add_option("--rescaleInputMin",rescaleInputMin, "min value used to rescale the input intensity (to avoid basic cast into 8  bits image)." );
    app.add_option("--rescaleInputMax",rescaleInputMax, "max value used to rescale the input intensity (to avoid basic cast into 8  bits image)." );
    app.add_option("--transparency,-t",transp, "change the default transparency" );
    
    
    app.get_formatter()->column_width(40);
    CLI11_PARSE(app, argc, argv);
    // END parse command line using CLI ----------------------------------------------
    stringstream s;
    s << "3dImageViewer - DGtalTools: ";
    string name = inputFileName.substr(inputFileName.find_last_of("/")+1,inputFileName.size()) ;
    s << " " <<  name << " (W key to display settings)";
    polyscope::options::programName = s.str();
    polyscope::options::buildGui=false;
    polyscope::options::groundPlaneMode = polyscope::GroundPlaneMode::None;
    polyscope::view::setNavigateStyle(polyscope::NavigateStyle::Free);
    PolyscopeViewer<> viewer;
    string extension = inputFileName.substr(inputFileName.find_last_of(".") + 1);
    startTime =  ImGui::GetTime();
    invFunctorX.initRemoveOneDim(0);
    invFunctorY.initRemoveOneDim(1);
    invFunctorZ.initRemoveOneDim(2);
    
    image =  GenericReader< Image3D >::importWithValueFunctor( inputFileName,RescalFCT(rescaleInputMin,
                                                                                       rescaleInputMax,
                                                                                       0,
                                                                                       255));
    Domain domain = image.domain();
    domain2DX = DGtal::Z2i::Domain(invFunctorX(image.domain().lowerBound()),
                                   invFunctorX(image.domain().upperBound()));
    domain2DY = DGtal::Z2i::Domain(invFunctorY(image.domain().lowerBound()),
                                   invFunctorY(image.domain().upperBound()));
    domain2DZ = DGtal::Z2i::Domain(invFunctorZ(image.domain().lowerBound()),
                                   invFunctorZ(image.domain().upperBound()));
    
    trace.info() << "Image loaded: "<<image<< std::endl;
    
    // Used to display 3D surface
    Z3i::DigitalSet set3d(domain);
    
    if(thresholdImage){
        viewer.newCubeList("Threshold image");
        viewer.allowReuseList = true;
        for(Domain::ConstIterator it = domain.begin(), itend=domain.end(); it!=itend; ++it){
            unsigned char  val= image( (*it) );
            if(val<=thresholdMax && val >=thresholdMin)
            {
                if(!displayDigitalSurface)
                {
                    viewer << WithQuantity(*it, "value", val);
                }
                else
                {
                    set3d.insert(*it);
                }
            }
        }
        viewer.endCurrentGroup();
    }
    
    
    
    auto  myImageOrigin = (image.domain().lowerBound()+image.domain().upperBound())/2.0;
    
    sliceXNum=myImageOrigin[0];
    sliceYNum=myImageOrigin[1];
    sliceZNum=myImageOrigin[2];
    
    // Adding X slice in the viewer.
    DGtal::Z2i::Domain domain2DX(invFunctorX(image.domain().lowerBound()),
                                 invFunctorX(image.domain().upperBound()));
    DGtal::functors::SliceRotator2D<DGtal::Z3i::Domain> aSliceFunctorX(0, image.domain(), sliceXNum, 2, 0 );
    const DGtal::functors::Identity identityFunctor{};
    MyRotatorSliceImageAdapter sliceImageX( image, domain2DX, aSliceFunctorX, identityFunctor );
    slicePlaneX = initSlices(sliceImageX, "slicex", TypeSlice::SliceX, aSliceFunctorX);
    
    // Adding Y slice in the viewer.
    DGtal::Z2i::Domain domain2DY(invFunctorY(image.domain().lowerBound()),
                                 invFunctorY(image.domain().upperBound()));
    DGtal::functors::SliceRotator2D<DGtal::Z3i::Domain> aSliceFunctorY(1, image.domain(), sliceYNum, 0, 0 );
    MyRotatorSliceImageAdapter sliceImageY( image, domain2DY, aSliceFunctorY, identityFunctor );
    slicePlaneY = initSlices(sliceImageY, "slicey", TypeSlice::SliceY, aSliceFunctorY);
    
    // Adding Z slice in the viewer.
    DGtal::Z2i::Domain domain2DZ(invFunctorZ(image.domain().lowerBound()),
                                 invFunctorZ(image.domain().upperBound()));
    DGtal::functors::SliceRotator2D<DGtal::Z3i::Domain> aSliceFunctorZ(2, image.domain(), sliceZNum, 1, 0 );
    MyRotatorSliceImageAdapter sliceImageZ( image, domain2DZ, aSliceFunctorZ, identityFunctor );
    slicePlaneZ = initSlices(sliceImageZ, "slicez", TypeSlice::SliceZ, aSliceFunctorZ);
    
    if(inputFileNameSDP != "" )
    {
        if(colorSDP.size()==4)
        {
            Color c(colorSDP[0], colorSDP[1], colorSDP[2], colorSDP[3]);
            viewer << c;
        }
        
        vector<Z3i::Point> vectVoxels;
        if(vectSDPIndex.size()==3)
        {
            vectVoxels = PointListReader<Z3i::Point>::getPointsFromFile(inputFileNameSDP, vectSDPIndex);
        }else
        {
            vectVoxels = PointListReader<Z3i::Point>::getPointsFromFile(inputFileNameSDP);
        }
        
        if (ballRadius != 0.0) viewer.drawAsBalls();
        for(unsigned int i=0;i< vectVoxels.size(); i++)
        {
            if(!displayDigitalSurface)
            {
                viewer << vectVoxels.at(i);
            }
            else
            {
                set3d.insert(vectVoxels.at(i));
            }
        }
        viewer.drawAsPaving();
    }
    
    if(inputFileNameMesh != "")
    {
        if(colorMesh.size() != 0)
        {
            Color c(colorMesh[0], colorMesh[1], colorMesh[2], colorMesh[3]);
            viewer.drawColor(c);
        }
        DGtal::Mesh<Z3i::RealPoint> aMesh(colorMesh.size() == 0);
        MeshReader<Z3i::RealPoint>::importOFFFile(inputFileNameMesh, aMesh);
        viewer << aMesh;
    }
    
    if(displayDigitalSurface)
    {
        KSpace K;
        Point low = domain.lowerBound(); low[0]=low[0]-1; low[1]=low[1]-1; low[2]=low[2]-1;
        Point upp = domain.upperBound(); upp[0]=upp[0]+1; upp[1]=upp[1]+1; upp[2]=upp[2]+1;
        K.init(low, upp , true);
        SurfelAdjacency<3> SAdj( true );
        vector<vector<SCell> > vectConnectedSCell;
        trace.info() << "Extracting surface  set ... " ;
        Surfaces<KSpace>::extractAllConnectedSCell(vectConnectedSCell,K, SAdj, set3d, true);
        trace.info()<< " [done] " <<std::endl;
        
        viewer.drawAsSimplified();
        for(unsigned int i= 0; i <vectConnectedSCell.size(); i++)
        {
            for(unsigned int j= 0; j <vectConnectedSCell.at(i).size(); j++)
            {
                const auto& toDraw = vectConnectedSCell.at(i).at(j);
                if(colorizeCC)
                {
                    viewer << WithQuantity(toDraw, "index", i);
                }
                else if(colorSDP.size() != 0)
                {
                    Color c(colorSDP[0], colorSDP[1], colorSDP[2], colorSDP[3]);
                    viewer << WithQuantity(toDraw, "color", c);
                }
                else
                {
                    viewer << toDraw;
                }
            }
        }
    }
    
    DGtal::Z3i::Point size = image.domain().upperBound() - image.domain().lowerBound();
    DGtal::Z3i::Point center = image.domain().lowerBound()+size/2;
    unsigned int maxDist = std::max(std::max(size[2], size[1]), size[0]);
    polyscope::state::userCallback = callbackFaceID;
    
    viewer.show();
    return 0;
}<|MERGE_RESOLUTION|>--- conflicted
+++ resolved
@@ -61,22 +61,11 @@
 using namespace Z3i;
 
 
-<<<<<<< HEAD
-
-=======
-/**
-   @page Doc3dImageViewer 3dImageViewer
- 
-   @brief Displays volume file as a voxel set by using PolyscopeViewer.
-   @ingroup visualizationtools
- 
-   @b Usage:  3dImageViewer [OPTIONS] 1 [s]
->>>>>>> f70636c9
-
 /**
  @page Doc3dImageViewer 3dImageViewer
  
  @brief Displays volume file as a voxel set by using PolyscopeViewer.
+ @ingroup visualizationtools
  
  @b Usage:  3dImageViewer [OPTIONS] 1 [s]
  
