--- conflicted
+++ resolved
@@ -101,13 +101,10 @@
     ("help,h", "display this message")
     ("input-file,i", po::value< std::string >(), ".vol file")
     ("radius,r",  po::value< double >(), "Kernel radius for IntegralInvariant" )
-<<<<<<< HEAD
     ("try,t",  po::value< unsigned int >()->default_value(150), "Max number of tries to find a proper bel" )
-    ("mode,m", po::value< std::string >()->default_value("mean"), "type of output : mean, gaussian, prindir1 or prindir2 (default mean)");
-=======
+    ("mode,m", po::value< std::string >()->default_value("mean"), "type of output : mean, gaussian, prindir1 or prindir2 (default mean)")
     ("properties,p", po::value< std::string >()->default_value("mean"), "type of output : mean, gaussian, prindir1 or prindir2 (default mean)")
     ("epxort,e",  po::value< bool >()->default_value(false), "Export the scene to OBJ export.obj file." );
->>>>>>> 43bf1334
 
   bool parseOK = true;
   po::variables_map vm;
@@ -348,8 +345,6 @@
       viewer << CustomColors3D( DGtal::Color(255,255,255,255),
                                 DGtal::Color(255,255,255,255))
              << unsignedSurfel;
-<<<<<<< HEAD
-=======
       if (myexport)
         {
           board << CustomColors3D( DGtal::Color(255,255,255,255),
@@ -359,7 +354,6 @@
 
 
       //ColumnVector normal = current.vectors.column(0).getNormalized(); // don't show the normal
->>>>>>> 43bf1334
       ColumnVector curv1 = current.vectors.column(1).getNormalized();
       ColumnVector curv2 = current.vectors.column(2).getNormalized();
 
