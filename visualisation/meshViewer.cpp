--- conflicted
+++ resolved
@@ -76,11 +76,7 @@
  -A,--addAmbientLight FLOAT            add an ambient light for better display (between 0 and 1).
  -b,--customBGColor UINT x 3           set the R, G, B, A components of the colors of  the sdp view
  -d,--doSnapShotAndExit TEXT           save display snapshot into file. Notes that the camera                                             setting is set by default according the last saved                                                 configuration (use SHIFT+Key_M to save current camera                                              setting in the Viewer3D). If the camera setting was not                                            saved it will use the default camera setting.
-<<<<<<< HEAD
- -c,--useLastCameraSetting             use the last camera setting of the user (i.e if a .qglviewer.xml file is present in the current directory)
-=======
  -c,--useLastCameraSetting             use the last camera setting of the user (i.e if a                                                  .qglviewer.xml file is present in the current directory)
->>>>>>> 6e99c4ab
  -l,--fixLightToScene                  Fix light source to scence instead to camera
  -n,--invertNormal                     invert face normal vectors.
  -v,--drawVertex                       draw the vertex of the mesh
