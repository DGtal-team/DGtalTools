/**
 *  This program is free software: you can redistribute it and/or modify
 *  it under the terms of the GNU Lesser General Public License as
 *  published by the Free Software Foundation, either version 3 of the
 *  License, or  (at your option) any later version.
 *
 *  This program is distributed in the hope that it will be useful,
 *  but WITHOUT ANY WARRANTY; without even the implied warranty of
 *  MERCHANTABILITY or FITNESS FOR A PARTICULAR PURPOSE.  See the
 *  GNU General Public License for more details.
 *
 *  You should have received a copy of the GNU General Public License
 *  along with this program.  If not, see <http://www.gnu.org/licenses/>.
 *
 **/
/**
 * @file displayContours.cpp
 * @ingroup Tools
 * @author Bertrand Kerautret (\c kerautre@loria.fr)
 * LORIA (CNRS, UMR 7503), University of Nancy, France
 *
 * @date 2011/27/04
 *
 * DGtal convert grey scales image to fremann contour. 
 *
 * This file is part of the DGtal library.
 */

///////////////////////////////////////////////////////////////////////////////
#include <iostream>

#include "DGtal/base/Common.h"
#include "DGtal/helpers/StdDefs.h"

#include "DGtal/shapes/ShapeFactory.h"
#include "DGtal/shapes/Shapes.h"
#include "DGtal/topology/helpers/Surfaces.h"

//image
#include "DGtal/images/imagesSetsUtils/ImageFromSet.h"
#include "DGtal/images/imagesSetsUtils/SetFromImage.h"
#include "DGtal/images/ImageContainerBySTLVector.h"
#include "DGtal/images/ImageSelector.h"
#include "DGtal/io/readers/PointListReader.h"
#include "DGtal/io/boards/Board2D.h"
#include "DGtal/io/Color.h"

#ifdef WITH_MAGICK
#include "DGtal/io/readers/MagickReader.h"
#endif


//contour
#include "DGtal/geometry/curves/FreemanChain.h"

//processing
#include "DGtal/geometry/curves/ArithmeticalDSS.h"
#include "DGtal/geometry/curves/GreedyDecomposition.h"
#include "DGtal/geometry/curves/MaximalSegments.h"
#include "DGtal/geometry/curves/FP.h"

//boost
#include <boost/program_options/options_description.hpp>
#include <boost/program_options/parsers.hpp>
#include <boost/program_options/variables_map.hpp>

//STL
#include <vector>
#include <string>

using namespace DGtal;




///////////////////////////////////////////////////////////////////////////////
namespace po = boost::program_options;

int main( int argc, char** argv )
{

  // parse command line ----------------------------------------------
  po::options_description general_opt("Allowed options are: ");
  general_opt.add_options()
    ("help,h", "display this message")
    ("FreemanChain,f", po::value<std::string>(), "FreemanChain file name")
    ("SDP", po::value<std::string>(), "Import a contour as a Sequence of Discrete Points (SDP format)")
    ("SFP", po::value<std::string>(), "Import a contour as a Sequence of Floating Points (SFP format)")
    ("drawContourPoint", po::value<double>(), "<size> display contour points as disk of radius <size>")    
    ("fillContour", "fill the contours with default color (gray)")
    ("lineWidth", po::value<double>()->default_value(1.0), "Define the linewidth of the contour (SDP format)") 
    ("drawPointOfIndex", po::value<int>(), "<index> Draw the contour point of index <index> (default 0) ") 
    ("pointSize", po::value<double>()->default_value(2.0), "<size> Set the display point size of the point displayed by drawPointofIndex option (default 2.0) ") 
    ("noXFIGHeader", " to exclude xfig header in the resulting output stream (no effect with option -outputFile).")
    ("withProcessing", po::value<std::string>(), "Processing (used only with --FreemanChain):\n\t DSS segmentation {DSS}\n\t  Maximal segments {MS}\n\t Faithful Polygon {FP}\n\t Minimum Length Polygon {MLP}")   
    ("outputFile,o", po::value<std::string>(), " <filename> save output file automatically according the file format extension.")
    ("outputStreamEPS", " specify eps for output stream format.")
    ("outputStreamSVG", " specify svg for output stream format.")
    ("outputStreamFIG", " specify fig for output stream format.")
#ifdef WITH_CAIRO
    ("outputPDF", po::value<std::string>(), "outputPDF <filename> specify pdf format. ")
    ("outputPNG", po::value<std::string>(), "outputPNG <filename> specify png format.")
    ("invertYaxis", " invertYaxis invert the Y axis for display contours (used only with --SDP)")
#endif
#ifdef WITH_MAGICK
    ("backgroundImage", po::value<std::string>(), "backgroundImage <filename> <alpha> : display image as background with transparency alpha (defaut 1) (transparency works only if cairo is available)")
    ("alphaBG", po::value<double>(), "alphaBG <value> 0-1.0 to display the background image in transparency (default 1.0)")
#endif
    ("scale", po::value<double>(), "scale <value> 1: normal; >1 : larger ; <1 lower resolutions  )");
  
  
 
  bool parseOK=true;
  po::variables_map vm;
  try{
    po::store(po::parse_command_line(argc, argv, general_opt), vm);  
  }catch(const std::exception& ex){
    parseOK=false;
    trace.info()<< "Error checking program options: "<< ex.what()<< std::endl;
  }

  po::notify(vm);    
  if(!parseOK||vm.count("help")||argc<=1 || (!(vm.count("FreemanChain")) && !(vm.count("SDP")) && !(vm.count("SFP"))&&
					     !(vm.count("backgroundImage")) ) )
    {
      trace.info()<< "Display discrete contours. " <<std::endl << "Basic usage: "<<std::endl
		  << "\t displayContours [options] --FreemanChain  <fileName>  "<<std::endl
		  << general_opt << "\n";
      return 0;
    }
  
  
  
  double lineWidth=  vm["lineWidth"].as<double>();
  bool filled = vm.count("fillContour");
  double scale=1.0;
  if(vm.count("scale")){
    scale = vm["scale"].as<double>();
  }
  
  Board2D aBoard;
  aBoard.setUnit (0.05*scale, LibBoard::Board::UCentimeter);
  



#ifdef WITH_MAGICK
  double alpha=1.0;
  if(vm.count("alphaBG")){
    alpha = vm["alphaBG"].as<double>(); 
  }
  
  if(vm.count("backgroundImage")){
    std::string imageName = vm["backgroundImage"].as<std::string>();
    typedef ImageSelector<Z2i::Domain, unsigned char>::Type Image;
    DGtal::MagickReader<Image> reader;
    Image img = reader.importImage( imageName );
    Z2i::Point ptInf = img.domain().lowerBound(); 
    Z2i::Point ptSup = img.domain().upperBound(); 
    unsigned int width = abs(ptSup[0]-ptInf[0]+1);
    unsigned int height = abs(ptSup[1]-ptInf[1]+1);
    
    aBoard.drawImage(imageName, 0-0.5,height-0.5, width, height, -1, alpha );
  }
#endif
 

 
  if(vm.count("FreemanChain")){
<<<<<<< HEAD
    string fileName = vm["FreemanChain"].as<string>();
    vector< FreemanChain<int> > vectFc =  PointListReader< Z2i::Point>:: getFreemanChainsFromFile<int> (fileName); 
=======
    std::string fileName = vm["FreemanChain"].as<std::string>();
    std::vector< FreemanChain<int> > vectFc =  PointListReader< Z2i::Point>:: getFreemanChainsFromFile<int> (fileName); 
    //aBoard <<  SetMode( vectFc.at(0).className(), "InterGrid" );
>>>>>>> aca38d45
    aBoard << CustomStyle( vectFc.at(0).className(), 
			   new CustomColors( Color::Red  ,  filled?  Color::Gray: Color::None  ) );    
    aBoard.setLineWidth (lineWidth);
    for(unsigned int i=0; i<vectFc.size(); i++){  
      aBoard <<  vectFc.at(i) ;
      if(vm.count("drawPointOfIndex")){
	int index = vm["drawPointOfIndex"].as<int>();
	double size = vm["pointSize"].as<double>();
	aBoard.setPenColor(Color::Blue);
	     
	aBoard.fillCircle((double)(vectFc.at(i).getPoint(index)[0]), (double)(vectFc.at(i).getPoint(index)[1]), size);
      }

      if(vm.count("withProcessing")){
	std::string processingName = vm["withProcessing"].as<std::string>();

	std::vector<Z2i::Point> vPts(vectFc.at(i).size()+1); 
	copy ( vectFc.at(i).begin(), vectFc.at(i).end(), vPts.begin() ); 
	bool isClosed;
	if ( vPts.at(0) == vPts.at(vPts.size()-1) ) { 
          isClosed = true;
          vPts.pop_back(); 
	} else isClosed = false;

	if (processingName == "DSS") {

          typedef ArithmeticalDSS<std::vector<Z2i::Point>::iterator,int,4> DSS4;
          typedef deprecated::GreedyDecomposition<DSS4> Decomposition4;

          //Segmentation
	  DSS4 computer;
          Decomposition4 theDecomposition( vPts.begin(),vPts.end(),computer,isClosed );
          //for each segment
          aBoard << SetMode( computer.className(), "BoundingBox" );
	  std::string className = computer.className() + "/BoundingBox";
          for ( Decomposition4::SegmentIterator it = theDecomposition.begin();
		it != theDecomposition.end(); ++it ) 
            {
	      DSS4 segment(*it);
	      aBoard << CustomStyle( className, 
				     new CustomPenColor( DGtal::Color::Gray ) ); 
	      aBoard << segment; // draw each segment
            } 

	} else if (processingName == "MS") {

          typedef ArithmeticalDSS<std::vector<Z2i::Point>::iterator,int,4> DSS4;
          typedef deprecated::MaximalSegments<DSS4> Decomposition4;

          //Segmentation
	  DSS4 computer;
          Decomposition4 theDecomposition( vPts.begin(),vPts.end(),computer,isClosed );

          //for each segment
          aBoard << SetMode( computer.className(), "BoundingBox" );
	  std::string className = computer.className() + "/BoundingBox";
          for ( Decomposition4::SegmentIterator it = theDecomposition.begin();
		it != theDecomposition.end(); ++it ) 
            {
	      DSS4 segment(*it);
	      aBoard << CustomStyle( className, 
				     new CustomPenColor( DGtal::Color::Black ) ); 
	      aBoard << segment; // draw each segment
            } 


	} else if (processingName == "FP") {

	  typedef FP<std::vector<Z2i::Point>::iterator,int,4> FP;
	  FP theFP( vPts.begin(),vPts.end() );
          aBoard << CustomStyle( theFP.className(), 
				 new CustomPenColor( DGtal::Color::Black ) ); 
          aBoard << theFP;


	} else if (processingName == "MLP") {

	  typedef FP<std::vector<Z2i::Point>::iterator,int,4> FP;
	  FP theFP( vPts.begin(),vPts.end() );

	  std::vector<FP::RealPoint> v( theFP.size() );
          theFP.copyMLP( v.begin() );

          //polyline to draw
	  std::vector<LibBoard::Point> polyline;
	  std::vector<FP::RealPoint>::const_iterator it = v.begin();
	  for ( ;it != v.end();++it) {
	    FP::RealPoint p = (*it);
	    polyline.push_back(LibBoard::Point(p[0],p[1]));
	  }
          if (isClosed) {
	    FP::RealPoint p = (*v.begin());
	    polyline.push_back(LibBoard::Point(p[0],p[1]));
          }
          aBoard.setPenColor(DGtal::Color::Black);
	  aBoard.drawPolyline(polyline);
	  	  
	}

      }

    }



  }
 
 

  if(vm.count("SDP") || vm.count("SFP")){
    bool drawPoints= vm.count("drawContourPoint");
    bool invertYaxis = vm.count("invertYaxis");
    double pointSize=1.0;
    if(drawPoints){
      pointSize = vm["drawContourPoint"].as<double>();
    }
    std::vector<LibBoard::Point> contourPt;
    if(vm.count("SDP")){
      std::string fileName = vm["SDP"].as<std::string>();
      std::vector< Z2i::Point >  contour = 
	PointListReader< Z2i::Point >::getPointsFromFile(fileName); 
      for(unsigned int j=0; j<contour.size(); j++){
	LibBoard::Point pt((double)(contour.at(j)[0]),
			   (invertYaxis? (double)(-contour.at(j)[1]+contour.at(0)[1]):(double)(contour.at(j)[1])));
	contourPt.push_back(pt);
	if(drawPoints){
	  aBoard.fillCircle(pt.x, pt.y, pointSize);
	}
      }
    }
 
    if(vm.count("SFP")){
      std::string fileName = vm["SFP"].as<std::string>();
      std::vector< PointVector<2,double>  >  contour = 
	PointListReader<  PointVector<2,double>  >::getPointsFromFile(fileName); 
      for(unsigned int j=0; j<contour.size(); j++){
	LibBoard::Point pt((double)(contour.at(j)[0]),
			   (invertYaxis? (double)(-contour.at(j)[1]+contour.at(0)[1]):(double)(contour.at(j)[1])));
	contourPt.push_back(pt);
	if(drawPoints){
	  aBoard.fillCircle(pt.x, pt.y, pointSize);
	}
      }
      
    }
  
    
    aBoard.setPenColor(Color::Red);
    aBoard.setFillColor(Color::Gray);
    aBoard.setLineStyle (LibBoard::Shape::SolidStyle );
    aBoard.setLineWidth (lineWidth);
    if(!filled){
      aBoard.drawPolyline(contourPt);
    }else{
      aBoard.fillPolyline(contourPt);
    }
    if(vm.count("drawPointOfIndex")){
      int index = vm["drawPointOfIndex"].as<int>();
      double size = vm["pointSize"].as<double>();
      aBoard.fillCircle((double)(contourPt.at(index).x), (double)(contourPt.at(index).y), size);
    }
    
   
  
  }



  
  if(vm.count("outputFile")){
    std::string outputFileName= vm["outputFile"].as<std::string>();
    std::string extension = outputFileName.substr(outputFileName.find_last_of(".") + 1);

    if(extension=="svg"){
      aBoard.saveSVG(outputFileName.c_str());
    }
    #ifdef WITH_CAIRO
    else
      if (extension=="eps"){
	aBoard.saveCairo(outputFileName.c_str(),Board2D::CairoEPS );
      } else 
	if (extension=="pdf"){
	  aBoard.saveCairo(outputFileName.c_str(),Board2D::CairoPDF );
	} else 
	  if (extension=="png"){
	    aBoard.saveCairo(outputFileName.c_str(),Board2D::CairoPNG );
	  }
    #endif
    else if(extension=="eps"){
      aBoard.saveEPS(outputFileName.c_str());
    }else if(extension=="fig"){
      aBoard.saveFIG(outputFileName.c_str(),LibBoard::Board::BoundingBox, 10.0, !vm.count("noXFIGHeader") );
    }
  }
    
    if (vm.count("outputStreamSVG")){
      aBoard.saveSVG(std::cout);
  } else   
      if (vm.count("outputStreamFIG")){
	aBoard.saveFIG(std::cout, LibBoard::Board::BoundingBox, 10.0,  !vm.count("noXFIGHeader"));
  } else
	if (vm.count("outputStreamEPS")){
	  aBoard.saveEPS(std::cout);
  } 
    
  }
<|MERGE_RESOLUTION|>--- conflicted
+++ resolved
@@ -167,14 +167,9 @@
 
  
   if(vm.count("FreemanChain")){
-<<<<<<< HEAD
-    string fileName = vm["FreemanChain"].as<string>();
-    vector< FreemanChain<int> > vectFc =  PointListReader< Z2i::Point>:: getFreemanChainsFromFile<int> (fileName); 
-=======
     std::string fileName = vm["FreemanChain"].as<std::string>();
     std::vector< FreemanChain<int> > vectFc =  PointListReader< Z2i::Point>:: getFreemanChainsFromFile<int> (fileName); 
     //aBoard <<  SetMode( vectFc.at(0).className(), "InterGrid" );
->>>>>>> aca38d45
     aBoard << CustomStyle( vectFc.at(0).className(), 
 			   new CustomColors( Color::Red  ,  filled?  Color::Gray: Color::None  ) );    
     aBoard.setLineWidth (lineWidth);
