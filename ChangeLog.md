--- conflicted
+++ resolved
@@ -1,16 +1,11 @@
 # DGtalTools 1.2
 - *global*
-
-<<<<<<< HEAD
+  - Travis: Fix old default osx_image with xcode12.2 and remove non used boost
+    cmake references. (Bertrand Kerautret [#394](https://github.com/DGtal-team/DGtalTools/pull/394)) 
+
 - *visualisation*
   - 3dVolBoundaryViewer: fix compilation issue (related to CLI11 change) when ITK is activated.
    (Bertrand Kerautret [#395](https://github.com/DGtal-team/DGtalTools/pull/395))
-
-=======
-  - Travis: Fix old default osx_image with xcode12.2 and remove non used boost
-    cmake references. (Bertrand Kerautret [#394](https://github.com/DGtal-team/DGtalTools/pull/394)) 
-    
->>>>>>> 33480a83
 
 # DGtalTools 1.1
 
