
# DGtalTools 1.0

<<<<<<< HEAD
- *geometricTransform*
  - rigidTransform2D/3D: fix in accordance with new API(Kacper Pluta,
    [#339](https://github.com/DGtal-team/DGtalTools/pull/339))

- *estimators*
  - Add support for L-MST3DBy2D tangent estimator to 3dCurveTangentEstimator (Kacper Pluta,
    [#339](https://github.com/DGtal-team/DGtalTools/pull/339))

- *global*:
=======
- *global*
>>>>>>> e2d8b0c2
    - Continuous integration AppVeyor fix.
      (Bertrand Kerautret, [#337](https://github.com/DGtal-team/DGtalTools/pull/337)).
    -  Fix PointVector implicit conversion (in link to DGtal PR #1345)
      (Bertrand Kerautret and David Coeurjolly
      [#347](https://github.com/DGtal-team/DGtalTools/pull/347))
- *volumetric*
    - New tool to fill the interior of a voxel set (volFillInterior).
      (David  Coeurjolly,[#343](https://github.com/DGtal-team/DGtalTools/pull/334)).
    - Update Critical Kernels thinning using VoxelComplex, following
      [recent changes in DGtal](https://github.com/DGtal-team/DGtal/pull/1369).
      (Pablo Hernandez, [#345](https://github.com/DGtal-team/DGtalTools/pull/345))

# DGtalTools 0.9.4

- *converters*
   - mesh2vol: add option to add margin in the generated volume
     (to better extract the surfel boudary near domain limits).  
     (Bertrand Kerautret, [#322](https://github.com/DGtal-team/DGtalTools/pull/322))
   - vol2vox/vox2vol: tools to convert vol file to a MagicaVoxel VOX file and
   conversly. (David  Coeurjolly,
   [#314](https://github.com/DGtal-team/DGtalTools/pull/314))
   - volAddNoise moved to ```volumetric/```. (David  Coeurjolly,
   [#300](https://github.com/DGtal-team/DGtalTools/pull/300))
   - segfault fix in volBoundary2obj (David Coeurjolly,
   [#317](https://github.com/DGtal-team/DGtalTools/pull/317))
   - Fix the bad surfel display of volBoundary2obj (issue #320)
   (Bertrand Kerautret, [#321](https://github.com/DGtal-team/DGtalTools/pull/321))

- *volumetric*
   - new option to volAddNoise to extract the largest 6-connected
   component. (David  Coeurjolly,
   [#300](https://github.com/DGtal-team/DGtalTools/pull/300))
   - new option to 3dVolMarchingCubes to add some Kanungo noise to the
   input vol file. (David  Coeurjolly,
   [#300](https://github.com/DGtal-team/DGtalTools/pull/300))
   - Add thinning based of Critical Kernels using VoxelComplex.
   Based on [DGtal PR 1147](https://github.com/DGtal-team/DGtal/pull/1147)
   (Pablo Hernandez, [#311](https://github.com/DGtal-team/DGtalTools/pull/311))

- *visualisation*:
  - New tool for mesh voxelization from a mesh in input (.off)
    to a volumetric output (vol, pgm3d)
    (Monir Hadji, [#279](https://github.com/DGtal-team/DGtalTools/pull/279)
  - 2dCompImage : Computes and displays image comparisons (squared and absolute
    differences)
    (Bertrand Kerautret, [#313](https://github.com/DGtal-team/DGtalTools/pull/313))
  - Improve visualisation tools (vol2heightfield, vol2obj, vol2raw, vol2sdp,
    vol2slice,volBoundary2obj,3dImageViewer, 3dVolViewer, sliceViewer, Viewer3DImage)
    allowing to read longvol including rescaling. (Bertrand Kerautret,
    [#296](https://github.com/DGtal-team/DGtalTools/pull/296))
  - Add an option to filter vector displayed in 3dSDPViewer.
   (Bertrand Kerautret, [#297](https://github.com/DGtal-team/DGtalTools/pull/297))

  - meshViewer: add an option to set the ambient light source.
    (Bertrand Kerautret, [#303](https://github.com/DGtal-team/DGtalTools/pull/303))
  - 3dSDPViewer: new option to display vector field as unit vectors.
    (Bertrand Kerautret, [#301](https://github.com/DGtal-team/DGtalTools/pull/304))

- *converters*:
  - sdp2vol: add the automatic set of the domain according to the
    bouding box of the set of points.    (Bertrand Kerautret,
    [#305](https://github.com/DGtal-team/DGtalTools/pull/305))



- *global*:
  - Fix travis Doxygen compilation for non Documention mode.
    (Bertrand Kerautret, [#314](https://github.com/DGtal-team/DGtalTools/pull/314))
  - Fix travis with boost installation which now use std package.
    (Bertrand Kerautret, [#310](https://github.com/DGtal-team/DGtalTools/pull/310))
  - Fix for the last QGLViewer version (2.7).
    (Bertrand Kerautret, [#308](https://github.com/DGtal-team/DGtalTools/pull/308))


# DGtalTools 0.9.3

- *global*:
   - Various fixes to enable the new Version3 (compressed) Vol/Longvol files.
     (David Coeurjolly, [#287](https://github.com/DGtal-team/DGtalTools/pull/287))
   - Fix Appveyor continuous integration with zlib installation and boost fix.
     (Bertrand Kerautret, [#289](https://github.com/DGtal-team/DGtalTools/pull/289))

- *imageProcessing*:
   - Creates imageProcessing directory. Add tools for doing image restoration
     and inpainting with Ambrosio-Tortorelli functional and discrete calculus.
     (Jacques-Olivier Lachaud, Marion Foare
     [#280](https://github.com/DGtal-team/DGtalTools/pull/280))

- *converters*:
   - fix tool itk2vol which was not able to read and convert int type image.
     (Bertrand Kerautret, [#276](https://github.com/DGtal-team/DGtalTools/pull/271))
   - add a CLOSURE export mode in volBoundary2obj. Default mode has been changed
     to "BDRY"
     (David Coeurjolly, [#281](https://github.com/DGtal-team/DGtalTools/pull/281))

- *visualisation*:
   - Add SnapShot option for meshViewer and 3dVolViewer
     (useful to get visualisation without interaction like for scripting and/or
     online demonstration). It also contains a new option to display a mesh in
     3DvolViewer.
     (Bertrand Kerautret, [#282](https://github.com/DGtal-team/DGtalTools/pull/282))
   - Add an option to display vector fields in displayContours
     (Bertrand Kerautret, [#290](https://github.com/DGtal-team/DGtalTools/pull/290))

- *estimators*:
    - 2dlocalEstimators: add an option to export the generated contour.
     (Bertrand Kerautret, [#285](https://github.com/DGtal-team/DGtalTools/pull/285))
    - tangentBC: add an option to read sdp points as input.
     (Bertrand Kerautret, [#285](https://github.com/DGtal-team/DGtalTools/pull/288))
    - volSurfaceRegularization: a tool to compute a regularized quadrangulation from
     from a digital surface.
     (Pierre Gueth, David Coeurjolly, [#306](https://github.com/DGtal-team/DGtalTools/pull/306))


# DGtalTools 0.9.2

- *global*:
  - fix wrong Khalimsky space initialization in Freeman2Img.
    (Roland Denis, [#271](https://github.com/DGtal-team/DGtalTools/pull/271))
  - doxygen documentation added for all tools. (David Coeurjolly, Bertrand Kerautret, [#258](https://github.com/DGtal-team/DGtalTools/pull/258))
  - fix uses of temporaries when ConstAlias is needed.
    (Roland Denis, [#253](https://github.com/DGtal-team/DGtalTools/pull/253))
  - renaming of the shapeGenerator folder to generators (David Coeurjolly, [#268](https://github.com/DGtal-team/DGtalTools/pull/268)))

- *visualisation*:
 - meshViewer: add a key to display mesh information about number of
    vertex/faces.
    (Bertrand Kerautret,
    [#273](https://github.com/DGtal-team/DGtalTools/pull/272))

  - 3dSDPViewer: fix the mesh display which was not given with their original
   colors. (Bertrand Kerautret,
   [#272](https://github.com/DGtal-team/DGtalTools/pull/272))

  - 3dSDPViewer: add the possibility to display a set of point by using
    different sphere sizes (specified in the input sdp file).
    (Bertrand Kerautret,
    [#252](https://github.com/DGtal-team/DGtalTools/pull/252))
  - sliceViewer: fix bug when imported image domain doesn't contain (0,0,0) point.
    (Roland Denis, [#256](https://github.com/DGtal-team/DGtalTools/pull/256))
  - 3dSDPViewer: add an option to display on screen the selected voxel.
    (Bertrand Kerautret,
    [#257](https://github.com/DGtal-team/DGtalTools/pull/257))


- *volumetric*:
  - fix reading options bug in volCComponentCounter and sdp2vol.
    (Bertrand Kerautret,
    [#254](https://github.com/DGtal-team/DGtalTools/pull/254))

# DGtalTools 0.9.1

- *converters*:
  - img2freeman: new option to sort the resulting contours by increasing size
    (B. Kerautret).

- *visualisation*:
  - meshViewer: new possibility to display a vector field from a simple sdp
    file (B. Kerautret).

  - 3dImplicitSurfaceExtractorByThickening: a tool to visualize 3d
    polynomial implicit surface defined as some f(x,y,z)=0. Its
    principle is to thickened the set {f=0} as {|f|<=e}, to extract an
    associated cubical complex, then to collapse it to capture the
    correct topology of {f=0}. Afterwards, the complex is projected
    onto f=0 with Newton's method. (J.-O. Lachaud)

  - 3dImplicitSurfaceExtractorBy4DExtension: a tool to visualize 3d
    polynomial implicit surface defined as some f(x,y,z)=0. Its
    principle is to extend f as a 4D function F(x,y,z,t)=0 (for
    instance F=f-|nabla f|t). This 4d hypersurface is easier to
    detect. It is transformed into 4D cubical complex, that is then
    collapsed to capture the correct topology of {f=0}. Afterwards,
    the complex is projected in 3D onto f=0 with Newton's
    method. (J.-O. Lachaud)

- *converters*:
  - homotopicThinning3D: the fixed points can be set from a file. (B. Kerautret)



# DGtalTools 0.9

- *global*:
  - Qt prog can now handle Qt5

- *visualisation*:
  - meshViewer: fix to display mesh with colored faces (.off with colors).
  - 3dCurvatureViewer/Noise: can now be used without QGLViewer if
    exporting data.
  - 3dCurvatureViewer/Noise:
    - can now be used without QGLViewer if exporting data
      (Jérémy Levallois).
    -  can now export II based normal vector field (Jérémy
      Levallois, David Coeurjolly).
  - 3dImageViewer: now display the current moving axis which was selected
	and display the slice numbers (can be disabled by key M).
  - sliceViewer: fix the bug when displaying vol with non 0 origin point.
  - itk2vol: convert any image of itk format (mhd, mha, ...) to vol
	(available with the itk option in DGtal).
  - sliceViewer: can now display 3d image with predefined color map (hue,
	gradient).

- *volumetric*:
  - volIntensityScale: a simple tool to apply a linear scale of the
    intensity given in a volumetric file.

- *converters*:
  - vol2heightfield: a new tool to transform volumetric file into 2D
    heightmap.
  - heightfield2vol: a new tool to transform 2D heightmap into volumetric
    file.
  - imgAddNoise: a new tool to add noise (Kanungo's) to a binary 2D object
  - volAddNoise: a new tool to add noise (Kanungo's) to a binary 3D object
  - heightfield2shading: a new tool to render a 2D heightfield image into
    a shading one.
  - mesh2heightfield:  new tool to convert a mesh file into a 2D heightmap
    (from a normal direction N and from a starting point P).
  - freeman2img: (extended from previous freeman2pgm) fix options issues.


- *estimators*:
  - 3dCurveTangentEstimator: a simple tool to estimate and visualize the tangent to a set of points approaching a 3D curve.
    Two estimators are implemented, one based on digital Voronoi Covariance Measure, the other based on 3D lambda-MST.

# DGtalTools 0.8

- *visualisation*:
  - 3dCompSurfelData: a tool to compare generic surfel data informations given from two data files.
  - 3dCurvatureViewer: can now display curvature on multiple connected components and can apply image re sampling for anisotropic grid.
  - 3dDisplaySurfelData: display surfel data from SDP file with color attributes given as scalar interpreted as color.
  - 3dHeightMapViewer: display a 2D image as heightmap by using QGLviewer.
  - 3dSDPViewer: basic display of a sequence of 3d points (as voxel or sphere) and vectors by using QGLviewer.
  - 3dVolBoundaryViewer: a simple viewer of the boundary of an object defined by thresholding a vol file.
  - sliceViewer: a new 2D and 3D slice viewer from 3D volumic files ( pgm3d, vol, longvol, and DICOM with ITK).

- *converters*:
  - freeman2pgm: transform one or several freeman chains into a pgm file by filling their interior areas and renamed into freeman2img.
  - pgm2freeman: renamed to pgm2img.
  - vol2off: tool removed, see 3dVolMarchingCubes for the same tool.
  - volBoundary2obj: a simple tool to export the boundary of a an	object in a volumetric file to OBJ

- *estimators*:
  - curvatureScaleSpaceBCC: a tool to display the curvature scale space of a given contour with the Binomial Convolver Curvature Estimator.
  - eulerCharacteristic: bruteforce tool to extract (volumetric) Euler characteristic from volumetric binary object.
  - generic3dNormalEstimators: Computes a normal vector field over a digitized 3D implicit surface for several estimators (II|VCM|Trivial|True).

- *volumetric*:
  - 3dVolMarchingCubes: speed-up by factor 10 simply by replacing the set predicate used in computations.
  - volCrop: crop an 3D vol image from to points.
  - volReSample: apply a basic  re sampling of a 3D volumetric image (.vol, .longvol, .pgm3d)  with a given grid size.
  - volSegment: Segment volumetric file from a simple threshold which can be set automatically from the Otsu's variance based estimation.
  - volTrValues: a basic tool to transform the voxel values from an input/output set.


# DGtalTools 0.7

- *converters*:
  - convertVol: a simple generic volume image converters (can process actually pgm3d, vol, longvol, raw (for writing)).
  - vol2sdp: a simple tools to extract digital points from 3d vol files.
  - vol2off: extract dual surface of a digital object (equiv. Marching Cubes)
  - vol2obj: convert a volume file into OBJ format (all voxels belonging to threshold interval)
  - vol2slice: tool to extract all slices from 3d volumic images.
  - slice2vol: tool to merge slices into one 3d volumic file.
  - sdp2vol: a simple tool to create a 3d vol image from 3d digital points.
  - longvol2vol: convert longvol to vol file using different conversion policies.
  - dicom2vol: convert dicom images into 3d volumic file (need itk option in DGtal).
  - pgm2freeman: add new possibility to set automatically a threshold from the otsu algorithm.
  - HDF52vol: convert HDF5 to vol file format.
  - raw2HDF5: convert raw image to HDF5.

- *volumetric*:
  - homotopicThinning3D exploits now the GenericReader class and is no more limited to vol format.
  - volFlip: tool to flip all volume slice images according a given dimension.
  - volImageMetrics: apply basic measures from two volumetric images:  RMSE and PSNR.
  - volShapeMetrics: Apply shape measures for comparing two volumetric images A and B (shape defined from thresholds):
    - Measures from voxel partition (true/false+-, precision recall, f-measure)
    - Measures bases on euclidean distance between the two Shape A and B.

- *estimators*:
  - 2dLocalEstimators: Improvement of 2dLocalEstimators + possibility to compare with noised data.
  - 3dLocalEstimators: Adding possibility to compare curvature (mean, gaussian and principal curvatures)
     with Integral Invariant and Monge via Jet Fitting + possibility to compare with noised data.

- *volumetric*:
  - volTools directory moved into volumetric.

- *visualisation*:
  - 3dCurveViewer: A tool for visualizing the tangential cover of 3d curves.
  - 3dVolViewer: new option to limit the number of displayed voxels (can open dicom format if WITH_ITK is set to true).
  - 3dImageViewer: new tool to display slice image with interactive translatations or rotations (can open dicom format  if WITH_ITK is set to true).
  - patternTriangulation: a new tool that draws with Board2D the convex hull, the closest-point Delaunay triangulation or the farthest-point Delaunay triangulation of a pattern.
  - 3dCurvatureViewer: Now allow to draw principal curvature directions on objets.
  - 3dCurvatureViewerNoise: Same as 3dCurvatureViewer, but allow to add some noise to objects.


- *distanceTransform*:
  - LUTBasedNSDistanceTransform: Compute the 2D translated neighborhood-sequence distance transform of a binary image.
  - CumulativeSequenceTest and RationalBeattySequenceTest: tests from LUTBasedNSDistanceTransform.

# DGtalTools 0.6

- *estimators*:
  - 2dLocalEstimators: program to compare local curvature/tangent estimators on implicit shapes:
    - Maximal DSS based estimators
    - Maximal DCA based estimators
    - Binomial convolver based estimators
    - Integral Invariants based estimators
  -3dLocalEstimators: program to compare  3D local curvature (mean or gaussian) estimators on 3D implicit shapes.

- *visualisation*:
  - 3dCurvatureViewer: computes and displays mean or gaussian curvature of vol binary shapes.
   - Various updates for 0.6 DGtal compatibility.




# DGtalTools 0.1

- *converters*: utilities to convert various simple file formats:
  - freeman2sdp: convert freeman chain towards a Sequence of Discrete Points.
  - pgm2freeman: to extract a freeman chain contour from a grayscale image.
  - raw2vol and vol2raw: transform 3D volumes files from (resp. to) raw to vol.
  - ofs2off: convert OFS mesh format towards a OFF variant.

- *estimators*:
  - lengthEstimator: program to generate multigrid analysis of length estimators.
  - tangentBC: tangent estimator using the Binomial convolver.
  - curvatureBC: curvature estimator using the Binomial convolver.
  - curvatureMCMS: curvature estimator using the maximal segments cover  (to be updated for current DGtal version).
  - estimatorComparator: program to perform comparison of local quantity estimators (to be updated for current DGtal version).
  - vol2normalField: compute the normal vector field of a given vol file .

- *shapeGenerator*:
  - shapeGenerator: generate multigrid shape
  - contourGenerator: generate multigrid shape contours


- *visualization*:
  - 3dVolViewer: volume file (.vol and .pgm3d) viewer with QGLViewer.
  - displayContours: display discrete contours from various format (.fc (freemanchain), .sdp).
  - meshViewer: display 3D mesh from OFS or OFF format.

- *volumetric*:
  - 3dVolMarchingCubes: marching cubes form a Vol file
  - homotopicThinning3D: ultimate skeleton from vol file

- *volumetric:
  - volAddBorder: add a 1 voxel boundary with value 0 to a vol file.
  - volCComponentCounter: a simple program to count the number of connected components in a 3D image.
  - volSubSample: sub sample a vol file (division by 2 in each direction).<|MERGE_RESOLUTION|>--- conflicted
+++ resolved
@@ -1,19 +1,17 @@
 
 # DGtalTools 1.0
 
-<<<<<<< HEAD
-- *geometricTransform*
+
+
+*estimators*
+  - Add support for L-MST3DBy2D tangent estimator to 3dCurveTangentEstimator (Kacper Pluta,
+    [#339](https://github.com/DGtal-team/DGtalTools/pull/339))
+
+*geometricTransform*
   - rigidTransform2D/3D: fix in accordance with new API(Kacper Pluta,
     [#339](https://github.com/DGtal-team/DGtalTools/pull/339))
 
-- *estimators*
-  - Add support for L-MST3DBy2D tangent estimator to 3dCurveTangentEstimator (Kacper Pluta,
-    [#339](https://github.com/DGtal-team/DGtalTools/pull/339))
-
-- *global*:
-=======
-- *global*
->>>>>>> e2d8b0c2
+*global*:
     - Continuous integration AppVeyor fix.
       (Bertrand Kerautret, [#337](https://github.com/DGtal-team/DGtalTools/pull/337)).
     -  Fix PointVector implicit conversion (in link to DGtal PR #1345)
