--- conflicted
+++ resolved
@@ -1,21 +1,14 @@
 # DGtalTools 1.3(beta)
 
-<<<<<<< HEAD
 - *build*
   - New cmake option (DGTAL_RANDOMIZED_BUILD_THRESHOLD) to set the
     (approximated) % of tools build
     (Bertrand Kerautret [#416](https://github.com/DGtal-team/DGtal/pull/416))
        
-=======
-
-
-# DGtalTools 1.2
-
 - *visualisation*
   - 3dImplicitSurfaceExtractorByThickening: adding OBJ export.
     (David Coeurjolly [#413](https://github.com/DGtal-team/DGtalTools/pull/413))
 
->>>>>>> 9dcc64b0
 
 # DGtalTools 1.2
 - *global*
