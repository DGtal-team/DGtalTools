# DGtalTools 1.0

- *generators*
  - 3dParametricCurveDigitizer - a tool for digitization of 3D parametric curves (Kacper Pluta,
    [#341](https://github.com/DGtal-team/DGtalTools/pull/341))

- *global*
    - Continuous integration AppVeyor fix.
      (Bertrand Kerautret, [#337](https://github.com/DGtal-team/DGtalTools/pull/337)).
    - Fix PointVector implicit conversion (in link to DGtal PR #1345)
      (Bertrand Kerautret and David Coeurjolly
      [#347](https://github.com/DGtal-team/DGtalTools/pull/347))
    - Fix Documentation nightly update on github website.
      (Bertrand Kerautret
<<<<<<< HEAD
      [#348](https://github.com/DGtal-team/DGtalTools/pull/348))
    - CMake expose boost static option.
      (Bertrand Kerautret
      [#351](https://github.com/DGtal-team/DGtalTools/pull/351))
=======
      [#348](https://github.com/DGtal-team/DGtalTools/pull/347))
    - Fix compilation and execution with Visual Studio for volSurfaceRegularization.
      (Raphael Lenain
      [#353](https://github.com/DGtal-team/DGtalTools/pull/353))
>>>>>>> cb1c6d21
      
- *volumetric*
    - New tool to fill the interior of a voxel set (volFillInterior).
      (David  Coeurjolly,[#343](https://github.com/DGtal-team/DGtalTools/pull/334)).
    - Update Critical Kernels thinning using VoxelComplex, following
      [recent changes in DGtal](https://github.com/DGtal-team/DGtal/pull/1369).
      (Pablo Hernandez, [#345](https://github.com/DGtal-team/DGtalTools/pull/345))

- *estimators*
    - New option for 3dCurveTangentEstimator which allows to detect the principal curve direction
      (Kacper Pluta, [#342](https://github.com/DGtal-team/DGtalTools/pull/342))


# DGtalTools 0.9.4

- *converters*
   - mesh2vol: add option to add margin in the generated volume
     (to better extract the surfel boudary near domain limits).  
     (Bertrand Kerautret, [#322](https://github.com/DGtal-team/DGtalTools/pull/322))
   - vol2vox/vox2vol: tools to convert vol file to a MagicaVoxel VOX file and
   conversly. (David  Coeurjolly,
   [#314](https://github.com/DGtal-team/DGtalTools/pull/314))
   - volAddNoise moved to ```volumetric/```. (David  Coeurjolly,
   [#300](https://github.com/DGtal-team/DGtalTools/pull/300))
   - segfault fix in volBoundary2obj (David Coeurjolly,
   [#317](https://github.com/DGtal-team/DGtalTools/pull/317))
   - Fix the bad surfel display of volBoundary2obj (issue #320)
   (Bertrand Kerautret, [#321](https://github.com/DGtal-team/DGtalTools/pull/321))

- *volumetric*
   - new option to volAddNoise to extract the largest 6-connected
   component. (David  Coeurjolly,
   [#300](https://github.com/DGtal-team/DGtalTools/pull/300))
   - new option to 3dVolMarchingCubes to add some Kanungo noise to the
   input vol file. (David  Coeurjolly,
   [#300](https://github.com/DGtal-team/DGtalTools/pull/300))
   - Add thinning based of Critical Kernels using VoxelComplex.
   Based on [DGtal PR 1147](https://github.com/DGtal-team/DGtal/pull/1147)
   (Pablo Hernandez, [#311](https://github.com/DGtal-team/DGtalTools/pull/311))

- *visualisation*:
  - New tool for mesh voxelization from a mesh in input (.off)
    to a volumetric output (vol, pgm3d)
    (Monir Hadji, [#279](https://github.com/DGtal-team/DGtalTools/pull/279)
  - 2dCompImage : Computes and displays image comparisons (squared and absolute
    differences)
    (Bertrand Kerautret, [#313](https://github.com/DGtal-team/DGtalTools/pull/313))
  - Improve visualisation tools (vol2heightfield, vol2obj, vol2raw, vol2sdp,
    vol2slice,volBoundary2obj,3dImageViewer, 3dVolViewer, sliceViewer, Viewer3DImage)
    allowing to read longvol including rescaling. (Bertrand Kerautret,
    [#296](https://github.com/DGtal-team/DGtalTools/pull/296))
  - Add an option to filter vector displayed in 3dSDPViewer.
   (Bertrand Kerautret, [#297](https://github.com/DGtal-team/DGtalTools/pull/297))

  - meshViewer: add an option to set the ambient light source.
    (Bertrand Kerautret, [#303](https://github.com/DGtal-team/DGtalTools/pull/303))
  - 3dSDPViewer: new option to display vector field as unit vectors.
    (Bertrand Kerautret, [#301](https://github.com/DGtal-team/DGtalTools/pull/304))

- *converters*:
  - sdp2vol: add the automatic set of the domain according to the
    bouding box of the set of points.    (Bertrand Kerautret,
    [#305](https://github.com/DGtal-team/DGtalTools/pull/305))



- *global*:
  - Fix travis Doxygen compilation for non Documention mode.
    (Bertrand Kerautret, [#314](https://github.com/DGtal-team/DGtalTools/pull/314))
  - Fix travis with boost installation which now use std package.
    (Bertrand Kerautret, [#310](https://github.com/DGtal-team/DGtalTools/pull/310))
  - Fix for the last QGLViewer version (2.7).
    (Bertrand Kerautret, [#308](https://github.com/DGtal-team/DGtalTools/pull/308))


# DGtalTools 0.9.3

- *global*:
   - Various fixes to enable the new Version3 (compressed) Vol/Longvol files.
     (David Coeurjolly, [#287](https://github.com/DGtal-team/DGtalTools/pull/287))
   - Fix Appveyor continuous integration with zlib installation and boost fix.
     (Bertrand Kerautret, [#289](https://github.com/DGtal-team/DGtalTools/pull/289))

- *imageProcessing*:
   - Creates imageProcessing directory. Add tools for doing image restoration
     and inpainting with Ambrosio-Tortorelli functional and discrete calculus.
     (Jacques-Olivier Lachaud, Marion Foare
     [#280](https://github.com/DGtal-team/DGtalTools/pull/280))

- *converters*:
   - fix tool itk2vol which was not able to read and convert int type image.
     (Bertrand Kerautret, [#276](https://github.com/DGtal-team/DGtalTools/pull/271))
   - add a CLOSURE export mode in volBoundary2obj. Default mode has been changed
     to "BDRY"
     (David Coeurjolly, [#281](https://github.com/DGtal-team/DGtalTools/pull/281))

- *visualisation*:
   - Add SnapShot option for meshViewer and 3dVolViewer
     (useful to get visualisation without interaction like for scripting and/or
     online demonstration). It also contains a new option to display a mesh in
     3DvolViewer.
     (Bertrand Kerautret, [#282](https://github.com/DGtal-team/DGtalTools/pull/282))
   - Add an option to display vector fields in displayContours
     (Bertrand Kerautret, [#290](https://github.com/DGtal-team/DGtalTools/pull/290))

- *estimators*:
    - 2dlocalEstimators: add an option to export the generated contour.
     (Bertrand Kerautret, [#285](https://github.com/DGtal-team/DGtalTools/pull/285))
    - tangentBC: add an option to read sdp points as input.
     (Bertrand Kerautret, [#285](https://github.com/DGtal-team/DGtalTools/pull/288))
    - volSurfaceRegularization: a tool to compute a regularized quadrangulation from
     from a digital surface.
     (Pierre Gueth, David Coeurjolly, [#306](https://github.com/DGtal-team/DGtalTools/pull/306))


# DGtalTools 0.9.2

- *global*:
  - fix wrong Khalimsky space initialization in Freeman2Img.
    (Roland Denis, [#271](https://github.com/DGtal-team/DGtalTools/pull/271))
  - doxygen documentation added for all tools. (David Coeurjolly, Bertrand Kerautret, [#258](https://github.com/DGtal-team/DGtalTools/pull/258))
  - fix uses of temporaries when ConstAlias is needed.
    (Roland Denis, [#253](https://github.com/DGtal-team/DGtalTools/pull/253))
  - renaming of the shapeGenerator folder to generators (David Coeurjolly, [#268](https://github.com/DGtal-team/DGtalTools/pull/268)))

- *visualisation*:
 - meshViewer: add a key to display mesh information about number of
    vertex/faces.
    (Bertrand Kerautret,
    [#273](https://github.com/DGtal-team/DGtalTools/pull/272))

  - 3dSDPViewer: fix the mesh display which was not given with their original
   colors. (Bertrand Kerautret,
   [#272](https://github.com/DGtal-team/DGtalTools/pull/272))

  - 3dSDPViewer: add the possibility to display a set of point by using
    different sphere sizes (specified in the input sdp file).
    (Bertrand Kerautret,
    [#252](https://github.com/DGtal-team/DGtalTools/pull/252))
  - sliceViewer: fix bug when imported image domain doesn't contain (0,0,0) point.
    (Roland Denis, [#256](https://github.com/DGtal-team/DGtalTools/pull/256))
  - 3dSDPViewer: add an option to display on screen the selected voxel.
    (Bertrand Kerautret,
    [#257](https://github.com/DGtal-team/DGtalTools/pull/257))


- *volumetric*:
  - fix reading options bug in volCComponentCounter and sdp2vol.
    (Bertrand Kerautret,
    [#254](https://github.com/DGtal-team/DGtalTools/pull/254))

# DGtalTools 0.9.1

- *converters*:
  - img2freeman: new option to sort the resulting contours by increasing size
    (B. Kerautret).

- *visualisation*:
  - meshViewer: new possibility to display a vector field from a simple sdp
    file (B. Kerautret).

  - 3dImplicitSurfaceExtractorByThickening: a tool to visualize 3d
    polynomial implicit surface defined as some f(x,y,z)=0. Its
    principle is to thickened the set {f=0} as {|f|<=e}, to extract an
    associated cubical complex, then to collapse it to capture the
    correct topology of {f=0}. Afterwards, the complex is projected
    onto f=0 with Newton's method. (J.-O. Lachaud)

  - 3dImplicitSurfaceExtractorBy4DExtension: a tool to visualize 3d
    polynomial implicit surface defined as some f(x,y,z)=0. Its
    principle is to extend f as a 4D function F(x,y,z,t)=0 (for
    instance F=f-|nabla f|t). This 4d hypersurface is easier to
    detect. It is transformed into 4D cubical complex, that is then
    collapsed to capture the correct topology of {f=0}. Afterwards,
    the complex is projected in 3D onto f=0 with Newton's
    method. (J.-O. Lachaud)

- *converters*:
  - homotopicThinning3D: the fixed points can be set from a file. (B. Kerautret)



# DGtalTools 0.9

- *global*:
  - Qt prog can now handle Qt5

- *visualisation*:
  - meshViewer: fix to display mesh with colored faces (.off with colors).
  - 3dCurvatureViewer/Noise: can now be used without QGLViewer if
    exporting data.
  - 3dCurvatureViewer/Noise:
    - can now be used without QGLViewer if exporting data
      (Jérémy Levallois).
    -  can now export II based normal vector field (Jérémy
      Levallois, David Coeurjolly).
  - 3dImageViewer: now display the current moving axis which was selected
	and display the slice numbers (can be disabled by key M).
  - sliceViewer: fix the bug when displaying vol with non 0 origin point.
  - itk2vol: convert any image of itk format (mhd, mha, ...) to vol
	(available with the itk option in DGtal).
  - sliceViewer: can now display 3d image with predefined color map (hue,
	gradient).

- *volumetric*:
  - volIntensityScale: a simple tool to apply a linear scale of the
    intensity given in a volumetric file.

- *converters*:
  - vol2heightfield: a new tool to transform volumetric file into 2D
    heightmap.
  - heightfield2vol: a new tool to transform 2D heightmap into volumetric
    file.
  - imgAddNoise: a new tool to add noise (Kanungo's) to a binary 2D object
  - volAddNoise: a new tool to add noise (Kanungo's) to a binary 3D object
  - heightfield2shading: a new tool to render a 2D heightfield image into
    a shading one.
  - mesh2heightfield:  new tool to convert a mesh file into a 2D heightmap
    (from a normal direction N and from a starting point P).
  - freeman2img: (extended from previous freeman2pgm) fix options issues.


- *estimators*:
  - 3dCurveTangentEstimator: a simple tool to estimate and visualize the tangent to a set of points approaching a 3D curve.
    Two estimators are implemented, one based on digital Voronoi Covariance Measure, the other based on 3D lambda-MST.

# DGtalTools 0.8

- *visualisation*:
  - 3dCompSurfelData: a tool to compare generic surfel data informations given from two data files.
  - 3dCurvatureViewer: can now display curvature on multiple connected components and can apply image re sampling for anisotropic grid.
  - 3dDisplaySurfelData: display surfel data from SDP file with color attributes given as scalar interpreted as color.
  - 3dHeightMapViewer: display a 2D image as heightmap by using QGLviewer.
  - 3dSDPViewer: basic display of a sequence of 3d points (as voxel or sphere) and vectors by using QGLviewer.
  - 3dVolBoundaryViewer: a simple viewer of the boundary of an object defined by thresholding a vol file.
  - sliceViewer: a new 2D and 3D slice viewer from 3D volumic files ( pgm3d, vol, longvol, and DICOM with ITK).

- *converters*:
  - freeman2pgm: transform one or several freeman chains into a pgm file by filling their interior areas and renamed into freeman2img.
  - pgm2freeman: renamed to pgm2img.
  - vol2off: tool removed, see 3dVolMarchingCubes for the same tool.
  - volBoundary2obj: a simple tool to export the boundary of a an	object in a volumetric file to OBJ

- *estimators*:
  - curvatureScaleSpaceBCC: a tool to display the curvature scale space of a given contour with the Binomial Convolver Curvature Estimator.
  - eulerCharacteristic: bruteforce tool to extract (volumetric) Euler characteristic from volumetric binary object.
  - generic3dNormalEstimators: Computes a normal vector field over a digitized 3D implicit surface for several estimators (II|VCM|Trivial|True).

- *volumetric*:
  - 3dVolMarchingCubes: speed-up by factor 10 simply by replacing the set predicate used in computations.
  - volCrop: crop an 3D vol image from to points.
  - volReSample: apply a basic  re sampling of a 3D volumetric image (.vol, .longvol, .pgm3d)  with a given grid size.
  - volSegment: Segment volumetric file from a simple threshold which can be set automatically from the Otsu's variance based estimation.
  - volTrValues: a basic tool to transform the voxel values from an input/output set.


# DGtalTools 0.7

- *converters*:
  - convertVol: a simple generic volume image converters (can process actually pgm3d, vol, longvol, raw (for writing)).
  - vol2sdp: a simple tools to extract digital points from 3d vol files.
  - vol2off: extract dual surface of a digital object (equiv. Marching Cubes)
  - vol2obj: convert a volume file into OBJ format (all voxels belonging to threshold interval)
  - vol2slice: tool to extract all slices from 3d volumic images.
  - slice2vol: tool to merge slices into one 3d volumic file.
  - sdp2vol: a simple tool to create a 3d vol image from 3d digital points.
  - longvol2vol: convert longvol to vol file using different conversion policies.
  - dicom2vol: convert dicom images into 3d volumic file (need itk option in DGtal).
  - pgm2freeman: add new possibility to set automatically a threshold from the otsu algorithm.
  - HDF52vol: convert HDF5 to vol file format.
  - raw2HDF5: convert raw image to HDF5.

- *volumetric*:
  - homotopicThinning3D exploits now the GenericReader class and is no more limited to vol format.
  - volFlip: tool to flip all volume slice images according a given dimension.
  - volImageMetrics: apply basic measures from two volumetric images:  RMSE and PSNR.
  - volShapeMetrics: Apply shape measures for comparing two volumetric images A and B (shape defined from thresholds):
    - Measures from voxel partition (true/false+-, precision recall, f-measure)
    - Measures bases on euclidean distance between the two Shape A and B.

- *estimators*:
  - 2dLocalEstimators: Improvement of 2dLocalEstimators + possibility to compare with noised data.
  - 3dLocalEstimators: Adding possibility to compare curvature (mean, gaussian and principal curvatures)
     with Integral Invariant and Monge via Jet Fitting + possibility to compare with noised data.

- *volumetric*:
  - volTools directory moved into volumetric.

- *visualisation*:
  - 3dCurveViewer: A tool for visualizing the tangential cover of 3d curves.
  - 3dVolViewer: new option to limit the number of displayed voxels (can open dicom format if WITH_ITK is set to true).
  - 3dImageViewer: new tool to display slice image with interactive translatations or rotations (can open dicom format  if WITH_ITK is set to true).
  - patternTriangulation: a new tool that draws with Board2D the convex hull, the closest-point Delaunay triangulation or the farthest-point Delaunay triangulation of a pattern.
  - 3dCurvatureViewer: Now allow to draw principal curvature directions on objets.
  - 3dCurvatureViewerNoise: Same as 3dCurvatureViewer, but allow to add some noise to objects.


- *distanceTransform*:
  - LUTBasedNSDistanceTransform: Compute the 2D translated neighborhood-sequence distance transform of a binary image.
  - CumulativeSequenceTest and RationalBeattySequenceTest: tests from LUTBasedNSDistanceTransform.

# DGtalTools 0.6

- *estimators*:
  - 2dLocalEstimators: program to compare local curvature/tangent estimators on implicit shapes:
    - Maximal DSS based estimators
    - Maximal DCA based estimators
    - Binomial convolver based estimators
    - Integral Invariants based estimators
  -3dLocalEstimators: program to compare  3D local curvature (mean or gaussian) estimators on 3D implicit shapes.

- *visualisation*:
  - 3dCurvatureViewer: computes and displays mean or gaussian curvature of vol binary shapes.
   - Various updates for 0.6 DGtal compatibility.




# DGtalTools 0.1

- *converters*: utilities to convert various simple file formats:
  - freeman2sdp: convert freeman chain towards a Sequence of Discrete Points.
  - pgm2freeman: to extract a freeman chain contour from a grayscale image.
  - raw2vol and vol2raw: transform 3D volumes files from (resp. to) raw to vol.
  - ofs2off: convert OFS mesh format towards a OFF variant.

- *estimators*:
  - lengthEstimator: program to generate multigrid analysis of length estimators.
  - tangentBC: tangent estimator using the Binomial convolver.
  - curvatureBC: curvature estimator using the Binomial convolver.
  - curvatureMCMS: curvature estimator using the maximal segments cover  (to be updated for current DGtal version).
  - estimatorComparator: program to perform comparison of local quantity estimators (to be updated for current DGtal version).
  - vol2normalField: compute the normal vector field of a given vol file .

- *shapeGenerator*:
  - shapeGenerator: generate multigrid shape
  - contourGenerator: generate multigrid shape contours


- *visualization*:
  - 3dVolViewer: volume file (.vol and .pgm3d) viewer with QGLViewer.
  - displayContours: display discrete contours from various format (.fc (freemanchain), .sdp).
  - meshViewer: display 3D mesh from OFS or OFF format.

- *volumetric*:
  - 3dVolMarchingCubes: marching cubes form a Vol file
  - homotopicThinning3D: ultimate skeleton from vol file

- *volumetric:
  - volAddBorder: add a 1 voxel boundary with value 0 to a vol file.
  - volCComponentCounter: a simple program to count the number of connected components in a 3D image.
  - volSubSample: sub sample a vol file (division by 2 in each direction).<|MERGE_RESOLUTION|>--- conflicted
+++ resolved
@@ -12,17 +12,13 @@
       [#347](https://github.com/DGtal-team/DGtalTools/pull/347))
     - Fix Documentation nightly update on github website.
       (Bertrand Kerautret
-<<<<<<< HEAD
       [#348](https://github.com/DGtal-team/DGtalTools/pull/348))
     - CMake expose boost static option.
       (Bertrand Kerautret
       [#351](https://github.com/DGtal-team/DGtalTools/pull/351))
-=======
-      [#348](https://github.com/DGtal-team/DGtalTools/pull/347))
     - Fix compilation and execution with Visual Studio for volSurfaceRegularization.
       (Raphael Lenain
       [#353](https://github.com/DGtal-team/DGtalTools/pull/353))
->>>>>>> cb1c6d21
       
 - *volumetric*
     - New tool to fill the interior of a voxel set (volFillInterior).
