--- conflicted
+++ resolved
@@ -4,18 +4,13 @@
     (Bertrand Kerautret [#393](https://github.com/DGtal-team/DGtalTools/pull/393))
   - Travis: Fix old default osx_image with xcode12.2 and remove non used boost
     cmake references. (Bertrand Kerautret [#394](https://github.com/DGtal-team/DGtalTools/pull/394)) 
-
-<<<<<<< HEAD
   - Uniform input/output option with previous use of CLI11 (issue #405).
     (Bertrand Kerautret [#406](https://github.com/DGtal-team/DGtalTools/pull/406)) 
 
 - *visualisation*
-=======
-- *visualisation*:
   - 3dVolViewer: improvement of the possibility to read input image of type double (with ITK).
     New possibility to select the voxel in order to display image intensity.    
     (Bertrand Kerautret [#402](https://github.com/DGtal-team/DGtalTools/pull/402))
->>>>>>> a9c1388a
   - 3dVolBoundaryViewer: fix compilation issue (related to CLI11 change) when ITK is activated.
     (Bertrand Kerautret [#395](https://github.com/DGtal-team/DGtalTools/pull/395))
 
