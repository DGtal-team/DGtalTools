--- conflicted
+++ resolved
@@ -4,13 +4,10 @@
     (Bertrand Kerautret [#393](https://github.com/DGtal-team/DGtalTools/pull/393))
   - Travis: Fix old default osx_image with xcode12.2 and remove non used boost
     cmake references. (Bertrand Kerautret [#394](https://github.com/DGtal-team/DGtalTools/pull/394)) 
-<<<<<<< HEAD
   - Uniform input/output option with previous use of CLI11 (issue #405).
     (Bertrand Kerautret [#406](https://github.com/DGtal-team/DGtalTools/pull/406)) 
-=======
   - Comply with cmake Policy CMP0115 "Source file extensions must be
      explicit". (Bertrand Kerautret and David Coeurjolly, [#407](https://github.com/DGtal-team/DGtal/pull/407))
->>>>>>> 604ac074
 
 - *visualisation*
   - 3dVolViewer: improvement of the possibility to read input image of type double (with ITK).
