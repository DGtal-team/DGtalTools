# DGtalTools 0.9.4

- *visualisation*:
  - Improve visualisation tools (vol2heightfield, vol2obj, vol2raw, vol2sdp, vol2slice, volBoundary2obj, 3dImageViewer, 3dVolViewer, sliceViewer, Viewer3DImage)
    allowing to read longvol including rescaling.
    (Bertrand Kerautret, [#296](https://github.com/DGtal-team/DGtalTools/pull/296))
  - meshViewer: add an option to set the ambient light source.
    (Bertrand Kerautret, [#301](https://github.com/DGtal-team/DGtalTools/pull/301))
<<<<<<< HEAD

- *global*:
   - Fix travis with boost installation which now use std package.
     (Bertrand Kerautret, [#310](https://github.com/DGtal-team/pull/310))


=======
  - 3dSDPViewer: new option to display vector field as unit vectors.
    (Bertrand Kerautret, [#301](https://github.com/DGtal-team/DGtalTools/pull/304))
  
  
>>>>>>> 64b34161
# DGtalTools 0.9.3

- *visualisation*:
  - Add an option to filter vector displayed in 3dSDPViewer.
  (Bertrand Kerautret, [#296](https://github.com/DGtal-team/pull/296)


# DGtalTools 0.9.3

- *global*:
   - Various fixes to enable the new Version3 (compressed) Vol/Longvol files.
     (David Coeurjolly, [#287](https://github.com/DGtal-team/pull/287))
   - Fix Appveyor continuous integration with zlib installation and boost fix.
     (Bertrand Kerautret, [#289](https://github.com/DGtal-team/DGtalTools/pull/289))
   
- *imageProcessing*:
   - Creates imageProcessing directory. Add tools for doing image restoration 
     and inpainting with Ambrosio-Tortorelli functional and discrete calculus. 
     (Jacques-Olivier Lachaud, Marion Foare
     [#280](https://github.com/DGtal-team/DGtalTools/pull/280))

- *converters*:
   - fix tool itk2vol which was not able to read and convert int type image.
     (Bertrand Kerautret, [#276](https://github.com/DGtal-team/DGtalTools/pull/271))
   - add a CLOSURE export mode in volBoundary2obj. Default mode has been changed
     to "BDRY"
     (David Coeurjolly, [#281](https://github.com/DGtal-team/DGtalTools/pull/281))

- *visualisation*:
   - Add SnapShot option for meshViewer and 3dVolViewer
     (useful to get visualisation without interaction like for scripting and/or
     online demonstration). It also contains a new option to display a mesh in
     3DvolViewer.
     (Bertrand Kerautret, [#282](https://github.com/DGtal-team/DGtalTools/pull/282))
   - Add an option to display vector fields in displayContours
     (Bertrand Kerautret, [#290](https://github.com/DGtal-team/DGtalTools/pull/290))

- *estimators*:
    - 2dlocalEstimators: add an option to export the generated contour.
     (Bertrand Kerautret, [#285](https://github.com/DGtal-team/DGtalTools/pull/285))
    - tangentBC: add an option to read sdp points as input.
     (Bertrand Kerautret, [#285](https://github.com/DGtal-team/DGtalTools/pull/288))
    
    
# DGtalTools 0.9.2

- *global*:
  - fix wrong Khalimsky space initialization in Freeman2Img.
    (Roland Denis, [#271](https://github.com/DGtal-team/DGtalTools/pull/271))
  - doxygen documentation added for all tools. (David Coeurjolly, Bertrand Kerautret, [#258](https://github.com/DGtal-team/DGtalTools/pull/258))
  - fix uses of temporaries when ConstAlias is needed.
    (Roland Denis, [#253](https://github.com/DGtal-team/DGtalTools/pull/253))
  - renaming of the shapeGenerator folder to generators (David Coeurjolly, [#268](https://github.com/DGtal-team/DGtalTools/pull/268)))

- *visualisation*:
 - meshViewer: add a key to display mesh information about number of
    vertex/faces.
    (Bertrand Kerautret,
    [#273](https://github.com/DGtal-team/DGtalTools/pull/272))

  - 3dSDPViewer: fix the mesh display which was not given with their original
   colors. (Bertrand Kerautret,
   [#272](https://github.com/DGtal-team/DGtalTools/pull/272))

  - 3dSDPViewer: add the possibility to display a set of point by using
    different sphere sizes (specified in the input sdp file).
    (Bertrand Kerautret,
    [#252](https://github.com/DGtal-team/DGtalTools/pull/252))
  - sliceViewer: fix bug when imported image domain doesn't contain (0,0,0) point.
    (Roland Denis, [#256](https://github.com/DGtal-team/DGtalTools/pull/256))
  - 3dSDPViewer: add an option to display on screen the selected voxel.
    (Bertrand Kerautret,
    [#257](https://github.com/DGtal-team/DGtalTools/pull/257))


- *volumetric*:
  - fix reading options bug in volCComponentCounter and sdp2vol.
    (Bertrand Kerautret,
    [#254](https://github.com/DGtal-team/DGtalTools/pull/254))

# DGtalTools 0.9.1

- *converters*:
  - img2freeman: new option to sort the resulting contours by increasing size
    (B. Kerautret).

- *visualisation*:
  - meshViewer: new possibility to display a vector field from a simple sdp
    file (B. Kerautret).

  - 3dImplicitSurfaceExtractorByThickening: a tool to visualize 3d
    polynomial implicit surface defined as some f(x,y,z)=0. Its
    principle is to thickened the set {f=0} as {|f|<=e}, to extract an
    associated cubical complex, then to collapse it to capture the
    correct topology of {f=0}. Afterwards, the complex is projected
    onto f=0 with Newton's method. (J.-O. Lachaud)

  - 3dImplicitSurfaceExtractorBy4DExtension: a tool to visualize 3d
    polynomial implicit surface defined as some f(x,y,z)=0. Its
    principle is to extend f as a 4D function F(x,y,z,t)=0 (for
    instance F=f-|nabla f|t). This 4d hypersurface is easier to
    detect. It is transformed into 4D cubical complex, that is then
    collapsed to capture the correct topology of {f=0}. Afterwards,
    the complex is projected in 3D onto f=0 with Newton's
    method. (J.-O. Lachaud)

- *converters*:
  - homotopicThinning3D: the fixed points can be set from a file. (B. Kerautret)



# DGtalTools 0.9

- *global*:
  - Qt prog can now handle Qt5

- *visualisation*:
  - meshViewer: fix to display mesh with colored faces (.off with colors).
  - 3dCurvatureViewer/Noise: can now be used without QGLViewer if
    exporting data.
  - 3dCurvatureViewer/Noise:
    - can now be used without QGLViewer if exporting data
      (Jérémy Levallois).
    -  can now export II based normal vector field (Jérémy
      Levallois, David Coeurjolly).
  - 3dImageViewer: now display the current moving axis which was selected
	and display the slice numbers (can be disabled by key M).
  - sliceViewer: fix the bug when displaying vol with non 0 origin point.
  - itk2vol: convert any image of itk format (mhd, mha, ...) to vol
	(available with the itk option in DGtal).
  - sliceViewer: can now display 3d image with predefined color map (hue,
	gradient).

- *volumetric*:
  - volIntensityScale: a simple tool to apply a linear scale of the
    intensity given in a volumetric file.

- *converters*:
  - vol2heightfield: a new tool to transform volumetric file into 2D
    heightmap.
  - heightfield2vol: a new tool to transform 2D heightmap into volumetric
    file.
  - imgAddNoise: a new tool to add noise (Kanungo's) to a binary 2D object
  - volAddNoise: a new tool to add noise (Kanungo's) to a binary 3D object
  - heightfield2shading: a new tool to render a 2D heightfield image into
    a shading one.
  - mesh2heightfield:  new tool to convert a mesh file into a 2D heightmap
    (from a normal direction N and from a starting point P).
  - freeman2img: (extended from previous freeman2pgm) fix options issues.


- *estimators*:
  - 3dCurveTangentEstimator: a simple tool to estimate and visualize the tangent to a set of points approaching a 3D curve.
    Two estimators are implemented, one based on digital Voronoi Covariance Measure, the other based on 3D lambda-MST.

# DGtalTools 0.8

- *visualisation*:
  - 3dCompSurfelData: a tool to compare generic surfel data informations given from two data files.
  - 3dCurvatureViewer: can now display curvature on multiple connected components and can apply image re sampling for anisotropic grid.
  - 3dDisplaySurfelData: display surfel data from SDP file with color attributes given as scalar interpreted as color.
  - 3dHeightMapViewer: display a 2D image as heightmap by using QGLviewer.
  - 3dSDPViewer: basic display of a sequence of 3d points (as voxel or sphere) and vectors by using QGLviewer.
  - 3dVolBoundaryViewer: a simple viewer of the boundary of an object defined by thresholding a vol file.
  - sliceViewer: a new 2D and 3D slice viewer from 3D volumic files ( pgm3d, vol, longvol, and DICOM with ITK).

- *converters*:
  - freeman2pgm: transform one or several freeman chains into a pgm file by filling their interior areas and renamed into freeman2img.
  - pgm2freeman: renamed to pgm2img.
  - vol2off: tool removed, see 3dVolMarchingCubes for the same tool.
  - volBoundary2obj: a simple tool to export the boundary of a an	object in a volumetric file to OBJ

- *estimators*:
  - curvatureScaleSpaceBCC: a tool to display the curvature scale space of a given contour with the Binomial Convolver Curvature Estimator.
  - eulerCharacteristic: bruteforce tool to extract (volumetric) Euler characteristic from volumetric binary object.
  - generic3dNormalEstimators: Computes a normal vector field over a digitized 3D implicit surface for several estimators (II|VCM|Trivial|True).

- *volumetric*:
  - 3dVolMarchingCubes: speed-up by factor 10 simply by replacing the set predicate used in computations.
  - volCrop: crop an 3D vol image from to points.
  - volReSample: apply a basic  re sampling of a 3D volumetric image (.vol, .longvol, .pgm3d)  with a given grid size.
  - volSegment: Segment volumetric file from a simple threshold which can be set automatically from the Otsu's variance based estimation.
  - volTrValues: a basic tool to transform the voxel values from an input/output set.


# DGtalTools 0.7

- *converters*:
  - convertVol: a simple generic volume image converters (can process actually pgm3d, vol, longvol, raw (for writing)).
  - vol2sdp: a simple tools to extract digital points from 3d vol files.
  - vol2off: extract dual surface of a digital object (equiv. Marching Cubes)
  - vol2obj: convert a volume file into OBJ format (all voxels belonging to threshold interval)
  - vol2slice: tool to extract all slices from 3d volumic images.
  - slice2vol: tool to merge slices into one 3d volumic file.
  - sdp2vol: a simple tool to create a 3d vol image from 3d digital points.
  - longvol2vol: convert longvol to vol file using different conversion policies.
  - dicom2vol: convert dicom images into 3d volumic file (need itk option in DGtal).
  - pgm2freeman: add new possibility to set automatically a threshold from the otsu algorithm.
  - HDF52vol: convert HDF5 to vol file format.
  - raw2HDF5: convert raw image to HDF5.

- *volumetric*:
  - homotopicThinning3D exploits now the GenericReader class and is no more limited to vol format.
  - volFlip: tool to flip all volume slice images according a given dimension.
  - volImageMetrics: apply basic measures from two volumetric images:  RMSE and PSNR.
  - volShapeMetrics: Apply shape measures for comparing two volumetric images A and B (shape defined from thresholds):
    - Measures from voxel partition (true/false+-, precision recall, f-measure)
    - Measures bases on euclidean distance between the two Shape A and B.

- *estimators*:
  - 2dLocalEstimators: Improvement of 2dLocalEstimators + possibility to compare with noised data.
  - 3dLocalEstimators: Adding possibility to compare curvature (mean, gaussian and principal curvatures)
     with Integral Invariant and Monge via Jet Fitting + possibility to compare with noised data.

- *volumetric*:
  - volTools directory moved into volumetric.

- *visualisation*:
  - 3dCurveViewer: A tool for visualizing the tangential cover of 3d curves.
  - 3dVolViewer: new option to limit the number of displayed voxels (can open dicom format if WITH_ITK is set to true).
  - 3dImageViewer: new tool to display slice image with interactive translatations or rotations (can open dicom format  if WITH_ITK is set to true).
  - patternTriangulation: a new tool that draws with Board2D the convex hull, the closest-point Delaunay triangulation or the farthest-point Delaunay triangulation of a pattern.
  - 3dCurvatureViewer: Now allow to draw principal curvature directions on objets.
  - 3dCurvatureViewerNoise: Same as 3dCurvatureViewer, but allow to add some noise to objects.


- *distanceTransform*:
  - LUTBasedNSDistanceTransform: Compute the 2D translated neighborhood-sequence distance transform of a binary image.
  - CumulativeSequenceTest and RationalBeattySequenceTest: tests from LUTBasedNSDistanceTransform.

# DGtalTools 0.6

- *estimators*:
  - 2dLocalEstimators: program to compare local curvature/tangent estimators on implicit shapes:
    - Maximal DSS based estimators
    - Maximal DCA based estimators
    - Binomial convolver based estimators
    - Integral Invariants based estimators
  -3dLocalEstimators: program to compare  3D local curvature (mean or gaussian) estimators on 3D implicit shapes.

- *visualisation*:
  - 3dCurvatureViewer: computes and displays mean or gaussian curvature of vol binary shapes.
   - Various updates for 0.6 DGtal compatibility.




# DGtalTools 0.1

- *converters*: utilities to convert various simple file formats:
  - freeman2sdp: convert freeman chain towards a Sequence of Discrete Points.
  - pgm2freeman: to extract a freeman chain contour from a grayscale image.
  - raw2vol and vol2raw: transform 3D volumes files from (resp. to) raw to vol.
  - ofs2off: convert OFS mesh format towards a OFF variant.

- *estimators*:
  - lengthEstimator: program to generate multigrid analysis of length estimators.
  - tangentBC: tangent estimator using the Binomial convolver.
  - curvatureBC: curvature estimator using the Binomial convolver.
  - curvatureMCMS: curvature estimator using the maximal segments cover  (to be updated for current DGtal version).
  - estimatorComparator: program to perform comparison of local quantity estimators (to be updated for current DGtal version).
  - vol2normalField: compute the normal vector field of a given vol file .

- *shapeGenerator*:
  - shapeGenerator: generate multigrid shape
  - contourGenerator: generate multigrid shape contours


- *visualization*:
  - 3dVolViewer: volume file (.vol and .pgm3d) viewer with QGLViewer.
  - displayContours: display discrete contours from various format (.fc (freemanchain), .sdp).
  - meshViewer: display 3D mesh from OFS or OFF format.

- *volumetric*:
  - 3dVolMarchingCubes: marching cubes form a Vol file
  - homotopicThinning3D: ultimate skeleton from vol file

- *volumetric:
  - volAddBorder: add a 1 voxel boundary with value 0 to a vol file.
  - volCComponentCounter: a simple program to count the number of connected components in a 3D image.
  - volSubSample: sub sample a vol file (division by 2 in each direction).<|MERGE_RESOLUTION|>--- conflicted
+++ resolved
@@ -6,19 +6,15 @@
     (Bertrand Kerautret, [#296](https://github.com/DGtal-team/DGtalTools/pull/296))
   - meshViewer: add an option to set the ambient light source.
     (Bertrand Kerautret, [#301](https://github.com/DGtal-team/DGtalTools/pull/301))
-<<<<<<< HEAD
-
-- *global*:
-   - Fix travis with boost installation which now use std package.
-     (Bertrand Kerautret, [#310](https://github.com/DGtal-team/pull/310))
-
-
-=======
   - 3dSDPViewer: new option to display vector field as unit vectors.
     (Bertrand Kerautret, [#301](https://github.com/DGtal-team/DGtalTools/pull/304))
+
+- *global*:
+  - Fix travis with boost installation which now use std package.
+    (Bertrand Kerautret, [#310](https://github.com/DGtal-team/pull/310))
+
   
   
->>>>>>> 64b34161
 # DGtalTools 0.9.3
 
 - *visualisation*:
