--- conflicted
+++ resolved
@@ -1,30 +1,17 @@
 # DGtalTools 1.2
 - *global*
-<<<<<<< HEAD
   - Fix itk2vol and fix ITK cmake configuaration that was making wrong the ITK image read.
-  (Bertrand Kerautret [#393](https://github.com/DGtal-team/DGtalTools/pull/393))
-
+    (Bertrand Kerautret [#393](https://github.com/DGtal-team/DGtalTools/pull/393))
   - Travis: Fix old default osx_image with xcode12.2 and remove non used boost
     cmake references. (Bertrand Kerautret [#394](https://github.com/DGtal-team/DGtalTools/pull/394)) 
 
 - *visualisation*:
-
   - 3dVolViewer: improvement with the possibility to read input image of type double (with ITK).
     New possibility to selection the voxel in order to display image intensity.    
     (Bertrand Kerautret [#402](https://github.com/DGtal-team/DGtalTools/pull/402))
-    
-=======
-  - Travis: Fix old default osx_image with xcode12.2 and remove non used boost
-    cmake references. (Bertrand Kerautret [#394](https://github.com/DGtal-team/DGtalTools/pull/394)) 
-
-- *visualisation*
   - 3dVolBoundaryViewer: fix compilation issue (related to CLI11 change) when ITK is activated.
-   (Bertrand Kerautret [#395](https://github.com/DGtal-team/DGtalTools/pull/395))
-
-- Fix itk2vol and fix ITK cmake configuaration that was making wrong the ITK image read.
-  (Bertrand Kerautret [#393](https://github.com/DGtal-team/DGtalTools/pull/393))
-
->>>>>>> 946f9d9d
+    (Bertrand Kerautret [#395](https://github.com/DGtal-team/DGtalTools/pull/395))
+
 
 # DGtalTools 1.1
 
