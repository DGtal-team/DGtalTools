--- conflicted
+++ resolved
@@ -18,13 +18,10 @@
   - 3dVolViewer: adding new option to interprate intensity as transparency.
     (Bertrand Kerautret [#425](https://github.com/DGtal-team/DGtalTools/pull/425))
 
-<<<<<<< HEAD
 - *volumetric*
   - volSegment: adding new option to get long int images as output (for
     longvol exporting). (Bertrand Kerautret [#420](https://github.com/DGtal-team/DGtalTools/pull/420))
 
-=======
->>>>>>> 364d62ef
 
 # DGtalTools 1.2
 - *global*
