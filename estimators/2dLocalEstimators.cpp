/**
 *  This program is free software: you can redistribute it and/or modify
 *  it under the terms of the GNU Lesser General Public License as
 *  published by the Free Software Foundation, either version 3 of the
 *  License, or  (at your option) any later version.
 *
 *  This program is distributed in the hope that it will be useful,
 *  but WITHOUT ANY WARRANTY; without even the implied warranty of
 *  MERCHANTABILITY or FITNESS FOR A PARTICULAR PURPOSE.  See the
 *  GNU General Public License for more details.
 *
 *  You should have received a copy of the GNU General Public License
 *  along with this program.  If not, see <http://www.gnu.org/licenses/>.
 *
 **/
/**
 * @file 2dLocalEstimators.cpp
 * @ingroup Tools
 * @author Jacques-Olivier Lachaud (\c jacques-olivier.lachaud@univ-savoie.fr )
 * Laboratory of Mathematics (CNRS, UMR 5807), University of Savoie, France
 * @author David Coeurjolly (\c david.coeurjolly@liris.cnrs.fr)
 * LIRIS (CNRS, UMR 5205),
 * @author Tristan Roussillon (\c tristan.roussillon@liris.cnrs.fr )
 * Laboratoire d'InfoRmatique en Image et Systèmes d'information - LIRIS (CNRS, UMR 5205), CNRS,
 * France
 * @author Jeremy Levallois (\c jeremy.levallois@liris.cnrs.fr )
 * Laboratoire d'InfoRmatique en Image et Systèmes d'information - LIRIS (CNRS, UMR 5205), Universite de Lyon, France
 * LAboratoire de MAthematiques - LAMA (CNRS, UMR 5807), Universite de Savoie, France
 *
 * @date 2011/07/04
 *
 * DGtal tangeant & curvature estimators comparator.
 * @WARNING IntegralInvariant curvature results are set in the reverse order in file. You need to reverse the order in order to compare with others.
 *
 * This file is part of the DGtal library.
 */

///////////////////////////////////////////////////////////////////////////////
#include <iostream>
#include <iomanip>
#include <vector>
#include <string>
#include <fstream>

#include "CLI11.hpp"

#include "DGtal/base/Common.h"
#include "DGtal/base/Clock.h"

//shapes
#include "DGtal/shapes/ShapeFactory.h"
#include "DGtal/shapes/Shapes.h"
#include "DGtal/helpers/StdDefs.h"
#include "DGtal/topology/helpers/Surfaces.h"
#include "DGtal/topology/DigitalSurface.h"

//Digitizer
#include "DGtal/shapes/GaussDigitizer.h"
#include "DGtal/geometry/curves/GridCurve.h"
#include "DGtal/topology/LightImplicitDigitalSurface.h"
#include "DGtal/graph/DepthFirstVisitor.h"
#include "DGtal/graph/GraphVisitorRange.h"
#include "DGtal/geometry/volumes/KanungoNoise.h"


//Estimators
#include "DGtal/geometry/curves/estimation/TrueLocalEstimatorOnPoints.h"
#include "DGtal/geometry/curves/estimation/TrueGlobalEstimatorOnPoints.h"
#include "DGtal/geometry/curves/estimation/ParametricShapeCurvatureFunctor.h"
#include "DGtal/geometry/curves/estimation/ParametricShapeTangentFunctor.h"
#include "DGtal/geometry/curves/estimation/ParametricShapeArcLengthFunctor.h"

#include "DGtal/geometry/curves/BinomialConvolver.h"
#include "DGtal/geometry/curves/estimation/MostCenteredMaximalSegmentEstimator.h"
#include "DGtal/geometry/curves/estimation/SegmentComputerEstimators.h"
#include "DGtal/geometry/curves/ArithmeticalDSSComputer.h"
#include "DGtal/geometry/curves/StabbingCircleComputer.h"

#include "DGtal/images/ImageHelper.h"
#include "DGtal/geometry/surfaces/estimation/IIGeometricFunctors.h"
#include "DGtal/geometry/surfaces/estimation/IntegralInvariantVolumeEstimator.h"

#include "DGtal/kernel/BasicPointFunctors.h"

using namespace DGtal;



/**
 @page Doc2dLocalEstimators 2dLocalEstimators
 
 @brief Compares local estimators on implicit shapes using DGtal library.

 @b Usage: 	2dlocalEstimators --output <output> --shape <shapeName> [required parameters] --estimators <binaryWord> --properties <binaryWord>

Below are the different available families of estimators: 
	 - True estimators
	 - Maximal DSS based estimators
	 - Maximal DCA based estimators
	 - Binomial convolver based estimators
	 - Integral Invariants based estimators

The i-th family of estimators is enabled if the i-th character of the binary word is not 0. The default binary word is '10000'. This means that the first family of estimators, ie. true estimators, is enabled, whereas the next ones are disabled. 
Below are the different available properties: 
	 - Tangent
	 - Curvature




 @b Allowed @b options @b are : 
 @code
  -h,--help                             Print this help message and exit
  -l,--list                             List all available shapes
  -o,--output TEXT REQUIRED             Output
  -s,--shape TEXT REQUIRED              Shape name
  -R,--radius FLOAT                     Radius of the shape
  -K,--kernelradius FLOAT=2.35162e-314  Radius of the convolution kernel (Integral invariants estimators)
  --alpha FLOAT=0.333333                Alpha parameter for Integral Invariant computation
  -A,--axis1 FLOAT                      Half big axis of the shape (ellipse)
  -a,--axis2 FLOAT                      Half small axis of the shape (ellipse)
  -r,--smallradius FLOAT=5              Small radius of the shape
  -v,--varsmallradius FLOAT=5           Variable small radius of the shape
  -k UINT=3                             Number of branches or corners the shape (default 3)
  --phi FLOAT=0                         Phase of the shape (in radian)
  -w,--width FLOAT=10                   Width of the shape
  -p,--power FLOAT=2                    Power of the metric
  -x,--center_x FLOAT=0                 x-coordinate of the shape center
  -y,--center_y FLOAT=0                 y-coordinate of the shape center
  -g,--gridstep FLOAT=1                 Gridstep for the digitization
  -n,--noise FLOAT=0                    Level of noise to perturb the shape
  --properties TEXT=11                  the i-th property is disabled iff there is a 0 at position i
  -e,--estimators TEXT=1000             the i-th estimator is disabled iff there is a 0 at position i
  -E,--exportShape TEXT                 Exports the contour of the source shape as a sequence of discrete points (.sdp)
  --lambda BOOLEAN=0                    Use the shape to get a better approximation of the surface (optional)
 @endcode

 @b Example: 
 With this tool you can easely compare several estimator with the real value:
 @code
$  2dlocalEstimators --output curvature --shape flower --radius 15 -v 5  --gridstep 1  --estimators 11100 --properties 01
 @endcode

You can display the result by using gnuplot:

@code
$ gnuplot
gnuplot> plot [][-0.4:0.35] 'curvature_True_curvature.dat' w lines title "true curvature" , 'curvature_MDCA_curvature.dat' w lines  title "Maximal DCA curvature estimator", 'curvature_MDSSl_curvature.dat' w lines title "Maximal DSS based estimators"
@endcode


You should obtain such a graph:


 @image html res2dLocalEstimators.png "Resulting visualization."
 
 @see
 @ref 2dLocalEstimators.cpp

 */



/**
 * Global vectors to describe the available shapes and their
 * parameters.
 */
std::vector<std::string> shapes2D;
std::vector<std::string> shapesDesc;
std::vector<std::string> shapesParam1;
std::vector<std::string> shapesParam2;
std::vector<std::string> shapesParam3;
std::vector<std::string> shapesParam4;

template< typename RealPoint >
struct OptionsIntegralInvariant
{
  double alpha; // <! Alpha parameter for the convolution kernel. 1/3 by default
  double radius; // <! Radius of the convolution kernel.
  RealPoint center; // <! Center of the shape.
  bool lambda_optimized;
};


/**
 * Create the static list of shapes.
 *
 */
void createList()
{
  shapes2D.push_back("ball");
  shapesDesc.push_back("Ball for the Euclidean metric.");
  shapesParam1.push_back("--radius [-R]");
  shapesParam2.push_back("");
  shapesParam3.push_back("");
  shapesParam4.push_back("");

  shapes2D.push_back("square");
  shapesDesc.push_back("square (no signature).");
  shapesParam1.push_back("--width [-w]");
  shapesParam2.push_back("");
  shapesParam3.push_back("");
  shapesParam4.push_back("");

  shapes2D.push_back("lpball");
  shapesDesc.push_back("Ball for the l_power metric (no signature).");
  shapesParam1.push_back("--radius [-R],");
  shapesParam2.push_back("--power [-p]");
  shapesParam3.push_back("");
  shapesParam4.push_back("");

  shapes2D.push_back("flower");
  shapesDesc.push_back("Flower with k petals with radius ranging from R+/-v.");
  shapesParam1.push_back("--radius [-R],");
  shapesParam2.push_back("--varsmallradius [-v],");
  shapesParam3.push_back("--k [-k],");
  shapesParam4.push_back("--phi");

  shapes2D.push_back("ngon");
  shapesDesc.push_back("Regular k-gon.");
  shapesParam1.push_back("--radius [-R],");
  shapesParam2.push_back("--k [-k],");
  shapesParam3.push_back("--phi");
  shapesParam4.push_back("");

  shapes2D.push_back("accflower");
  shapesDesc.push_back("Accelerated Flower with k petals.");
  shapesParam1.push_back("--radius [-R],");
  shapesParam2.push_back("--varsmallradius [-v],");
  shapesParam3.push_back("--k [-k],");
  shapesParam4.push_back("--phi");

  shapes2D.push_back("ellipse");
  shapesDesc.push_back("Ellipse.");
  shapesParam1.push_back("--axis1 [-A],");
  shapesParam2.push_back("--axis2 [-a],");
  shapesParam3.push_back("--phi");
  shapesParam4.push_back("");


}

/**
 * Display the shape list with parameters.
 *
 */
void displayList()
{
  trace.emphase()<<"2D Shapes:"<<std::endl;
  for(unsigned int i=0; i<shapes2D.size(); ++i)
    trace.info()<<"\t"<<shapes2D[i]<<"\t"
               <<shapesDesc[i]<<std::endl
              <<"\t\tRequired parameter(s): "
             << shapesParam1[i]<<" "
             << shapesParam2[i]<<" "
             << shapesParam3[i]<<" "
             << shapesParam4[i]<<std::endl;

}


/**
 * Check if a given shape is available. If not, we exit with an error.
 * If it is, we return the corresponding index in the global vectors.
 *
 * @param shapeName name of the shape to search.
 *
 * @return index of the shape in the shape vectors.
 */
unsigned int checkAndReturnIndex(const std::string &shapeName)
{
  unsigned int pos=0;

  while ((pos < shapes2D.size()) && (shapes2D[pos] != shapeName))
    pos++;

  if (pos == shapes2D.size())
  {
    trace.error() << "The specified shape has not found.";
    trace.info() << std::endl;
    exit(1);
  }

  return pos;
}

/**
 * Missing parameter error message.
 *
 * @param param
 */
void missingParam(std::string param)
{
  trace.error() <<" Parameter: "<<param<<" is required.";
  trace.info()<<std::endl;
  exit(1);
}

/**
 * Estimation error message.
 *
 * @param currentSize number of values returned by the estimator
 * @param expectedSize expected number of values
 */
void estimationError(int currentSize, int expectedSize)
{
  if (currentSize != expectedSize)
  {
    trace.error() << " error in the estimation"
                  << " (got " << currentSize << " values"
                  << " instead of " << expectedSize << ")";
    trace.info() << std::endl;
    exit(1);
  }

}

/**
 * Estimation. Merely call the init and eval methods of the
 * given estimator.
 *
 * @param estimator any local estimator
 * @param h the grid step
 * @param itb begin iterator
 * @param ite end iterator
 * @param ito output iterator on estimated quantities
 */
template <typename Estimator, typename ConstIterator, typename OutputIterator>
void
estimation( Estimator & estimator, double h,
            const ConstIterator& itb, const ConstIterator& ite, const OutputIterator& ito )
{
  Clock c;
  c.startClock();
  estimator.eval( itb, ite, ito, h );
  double time = c.stopClock();
  std::cout << "# Time: " << time << std::endl;
}


/**
 *
 * @return Euclidean radius for the convolver of Integral Invariant estimators
 */
template< typename ConstIteratorOnPoints, typename RPoint >
unsigned int suggestedSizeIntegralInvariant( const double h,
                                             const RPoint& center,
                                             const ConstIteratorOnPoints& itb,
                                             const ConstIteratorOnPoints& ite )
{
  ConstIteratorOnPoints it = itb;
  RPoint p( *it );
  RPoint distance = p - center;
  auto minRadius = distance.norm();
  ++it;

  for ( ; it != ite; ++it )
  {
    p = *it;
    distance = p - center;
    if ( distance.norm() < minRadius )
    {
      minRadius = distance.norm();
    }
  }

  return minRadius * h;
}


/**
 * Estimation of tangents and curvature
 * from several different methods
 *
 * @param filename name of a file to save results ( will be postfix by name of estimators )
 * @param aShape shape
 * @param h grid step
 * @param optionsII options for Integral Invariants estimators
 * @param options estimators to use (BC, II, MDCA, ...)
 * @param properties properties of estimators (curvature and/or tangeant)
 * @param noiseLevel level to noised the shape. 0 <= noiseLevel < 1
 */
template <typename Space, typename Shape>
bool
computeLocalEstimations( const std::string & filename,
                         const Shape& aShape,
                         const double & h,
                         struct OptionsIntegralInvariant< Z2i::RealPoint > optionsII,
                         const std::string & options,
                         const std::string & properties,
                         const std::string & outShape,
                         double noiseLevel = 0.0 )
{
  // Types
  typedef typename Space::Vector Vector;
  typedef typename Space::RealPoint RealPoint;
  typedef typename Space::Integer Integer;
  typedef HyperRectDomain<Space> Domain;
  typedef KhalimskySpaceND<Space::dimension,Integer> KSpace;
  typedef typename KSpace::SCell SCell;
  typedef GaussDigitizer<Space,Shape> Digitizer;
  typedef KanungoNoise< Digitizer, Z2i::Domain > KanungoPredicate;

  bool withNoise = ( noiseLevel <= 0.0 ) ? false : true;
  /*if( withNoise )
        noiseLevel = std::pow(noiseLevel, h);*/

  ASSERT (( noiseLevel < 1.0 ));

  bool tangent = ( properties.at( 0 ) != '0' ) ? true : false;
  bool curvature = ( properties.at( 1 ) != '0' ) ? true : false;

  // Digitizer
  Digitizer* dig = new Digitizer();
  dig->attach( aShape ); // attaches the shape.
  Vector vlow(-1,-1); Vector vup(1,1);
  dig->init( aShape.getLowerBound()+vlow, aShape.getUpperBound()+vup, h );
  Domain domain = dig->getDomain();

  //Noise

  Clock c;

  // Create cellular space
  KSpace K;
  bool ok = K.init( dig->getLowerBound(), dig->getUpperBound(), true );
  if ( ! ok )
  {
    std::cerr << "[2dLocalEstimators]"
              << " error in creating KSpace." << std::endl;
    return false;
  }
  try {

    // Extracts shape boundary
    SurfelAdjacency< KSpace::dimension > SAdj( true );
    SCell bel;
    std::vector< SCell > points;

    KanungoPredicate  *noisifiedObject;
    if ( withNoise )
    {
      noisifiedObject = new KanungoPredicate( *dig, domain, noiseLevel );
      bel = Surfaces< KSpace >::findABel( K, *noisifiedObject, 10000 );
      Surfaces< KSpace >::track2DBoundary( points, K, SAdj, *noisifiedObject, bel );

      double minsize = dig->getUpperBound()[0] - dig->getLowerBound()[0];
      while( points.size() < 2 * minsize )
      {
        points.clear();
        bel = Surfaces< KSpace >::findABel( K, *noisifiedObject, 10000 );
        Surfaces< KSpace >::track2DBoundary( points, K, SAdj, *noisifiedObject, bel );
      }
    }
    else
    {
      bel = Surfaces< KSpace >::findABel( K, *dig, 10000 );
      Surfaces< KSpace >::track2DBoundary( points, K, SAdj, *dig, bel );
    }

    // Create GridCurve
    GridCurve< KSpace > gridcurve;
    gridcurve.initFromSCellsVector( points );
    if(outShape != "")
      {
        std::ofstream outS;
        outS.open(outShape.c_str());
        for(const auto &p : points)
          {

            Dimension track = *( K.sDirs( p ) );
            SCell pointel = K.sIndirectIncident( p, track );
            outS << K.sCoords( pointel )[0] << " " << K.sCoords( pointel )[1] << std::endl;
          }
        outS.close();
      }
    // Ranges
    typedef typename GridCurve< KSpace >::MidPointsRange PointsRange;
    PointsRange pointsRange = gridcurve.getMidPointsRange();

    // Estimations
    if (gridcurve.isClosed())
    {
      if (options.at(0) != '0')
      {
        if( tangent )
        {
          char full_filename[360];
          sprintf( full_filename, "%s%s", filename.c_str(), "_True_tangeant.dat" );
          std::ofstream file( full_filename );

          file << "# h = " << h << std::endl;
          file << "# True tangents computation" << std::endl;
          file << "# range size = " << pointsRange.size() << std::endl;
          if ( withNoise )
          {
            file << "# noise level (init) = " << noiseLevel/h << std::endl;
            file << "# noise level (current) = " << noiseLevel << std::endl;
          }

          std::ostream_iterator< RealPoint > out_it( file, "\n" );

          typedef ParametricShapeTangentFunctor< Shape > TangentFunctor;
          typedef typename PointsRange::ConstCirculator C;
          TrueLocalEstimatorOnPoints< C, Shape, TangentFunctor >
              trueTangentEstimator;
          trueTangentEstimator.attach( aShape );
          estimation( trueTangentEstimator, h,
                      pointsRange.c(), pointsRange.c(),
                      out_it );

          file.close();

        }

        if( curvature )
        {
          char full_filename[360];
          sprintf( full_filename, "%s%s", filename.c_str(), "_True_curvature.dat" );
          std::ofstream file( full_filename );

          file << "# h = " << h << std::endl;
          file << "# True curvature computation" << std::endl;
          file << "# range size = " << pointsRange.size() << std::endl;
          if ( withNoise )
          {
            file << "# noise level (init) = " << noiseLevel/h << std::endl;
            file << "# noise level (current) = " << noiseLevel << std::endl;
          }

          std::ostream_iterator< double > out_it( file, "\n" );

          typedef ParametricShapeCurvatureFunctor< Shape > CurvatureFunctor;
          typedef typename PointsRange::ConstCirculator C;
          TrueLocalEstimatorOnPoints< C, Shape, CurvatureFunctor >
              trueCurvatureEstimator;
          trueCurvatureEstimator.attach( aShape );
          estimation( trueCurvatureEstimator, h,
                      pointsRange.c(), pointsRange.c(),
                      out_it );

          file.close();
        }
      }

      // Maximal Segments
      if (options.at(1) != '0')
      {
        if( tangent )
        {
          char full_filename[360];
          sprintf( full_filename, "%s%s", filename.c_str(), "_MDSS_tangeant.dat" );
          std::ofstream file( full_filename );

          file << "# h = " << h << std::endl;
          file << "# Most centered maximal DSS tangent estimation" << std::endl;
          file << "# range size = " << pointsRange.size() << std::endl;
          if ( withNoise )
          {
            file << "# noise level (init) = " << noiseLevel/h << std::endl;
            file << "# noise level (current) = " << noiseLevel << std::endl;
          }

          std::ostream_iterator< RealPoint > out_it( file, "\n" );

          typedef typename GridCurve< KSpace >::PointsRange PointsRange2;
          PointsRange2 pointsRange2 = gridcurve.getPointsRange();

          typedef typename PointsRange2::ConstCirculator C;
          typedef ArithmeticalDSSComputer< C, int, 4 > SegmentComputer;
          typedef TangentFromDSSEstimator<SegmentComputer> SCFunctor;
          SegmentComputer sc;
          SCFunctor f;


          MostCenteredMaximalSegmentEstimator<SegmentComputer,SCFunctor> MDSSTangentEstimator(sc, f);
          estimation( MDSSTangentEstimator, h,
                      pointsRange2.c(), pointsRange2.c(),
                      out_it );

          file.close();
        }
        if( curvature )
        {
          c.startClock();

          char full_filename[360];
          sprintf( full_filename, "%s%s", filename.c_str(), "_MDSSl_curvature.dat" );
          std::ofstream file( full_filename );

          file << "# h = " << h << std::endl;
          file << "# Most centered maximal DSS (length) curvature estimation" << std::endl;
          file << "# range size = " << pointsRange.size() << std::endl;
          if ( withNoise )
          {
            file << "# noise level (init) = " << noiseLevel/h << std::endl;
            file << "# noise level (current) = " << noiseLevel << std::endl;
          }

          std::ostream_iterator< double > out_it( file, "\n" );

          typedef typename GridCurve< KSpace >::PointsRange PointsRange2;
          PointsRange2 pointsRange2 = gridcurve.getPointsRange();

          typedef typename PointsRange2::ConstCirculator C;
          typedef ArithmeticalDSSComputer< C, int, 4 > SegmentComputer;
          typedef CurvatureFromDSSLengthEstimator<SegmentComputer> SCFunctor;
          SegmentComputer sc;
          SCFunctor f;
          MostCenteredMaximalSegmentEstimator<SegmentComputer,SCFunctor> MDSSCurvatureEstimator(sc, f);

          estimation( MDSSCurvatureEstimator, h,
                      pointsRange2.c(), pointsRange2.c(),
                      out_it );

          file.close();


          memset(&full_filename[0], 0, sizeof(full_filename));
          sprintf( full_filename, "%s%s", filename.c_str(), "_MDSSlw_curvature.dat" );
          file.open( full_filename );

          file << "# h = " << h << std::endl;
          file << "# Most centered maximal DSS (length & width) curvature estimation" << std::endl;
          file << "# range size = " << pointsRange.size() << std::endl;
          if ( withNoise )
          {
            file << "# noise level (init) = " << noiseLevel/h << std::endl;
            file << "# noise level (current) = " << noiseLevel << std::endl;
          }

          std::ostream_iterator< double > out_it2( file, "\n" );

          typedef CurvatureFromDSSEstimator<SegmentComputer> SCFunctor2;
          SegmentComputer sc2;
          SCFunctor2 f2;
          MostCenteredMaximalSegmentEstimator<SegmentComputer,SCFunctor2> MDSSCurvatureEstimator2(sc2, f2);
          estimation( MDSSCurvatureEstimator2, h,
                      pointsRange2.c(), pointsRange2.c(),
                      out_it2 );

          double time = c.stopClock();
          file << "# Time: " << time << std::endl;

          file.close();

        }
      }

      //Maximal circular arcs
      if (options.at(2) != '0')
      {
        if( tangent )
        {
          char full_filename[360];
          sprintf( full_filename, "%s%s", filename.c_str(), "_MDCA_tangent.dat" );
          std::ofstream file( full_filename );

          file << "# h = " << h << std::endl;
          file << "# Most centered maximal DCA tangents estimation" << std::endl;
          file << "# range size = " << pointsRange.size() << std::endl;
          if ( withNoise )
          {
            file << "# noise level (init) = " << noiseLevel/h << std::endl;
            file << "# noise level (current) = " << noiseLevel << std::endl;
          }

          std::ostream_iterator< RealPoint > out_it( file, "\n" );

          typedef typename GridCurve<KSpace>::IncidentPointsRange Range;
          typedef typename Range::ConstCirculator C;
          Range r = gridcurve.getIncidentPointsRange();
          typedef StabbingCircleComputer<C> SegmentComputer;
          typedef TangentFromDCAEstimator<SegmentComputer> SCFunctor;
          SegmentComputer sc;
          SCFunctor f;
          MostCenteredMaximalSegmentEstimator<SegmentComputer,SCFunctor> MDCATangentEstimator(sc, f);
          estimation( MDCATangentEstimator, h,
                      r.c(), r.c(),
                      out_it );

          file.close();
        }

        if( curvature )
        {
          c.startClock();

          char full_filename[360];
          sprintf( full_filename, "%s%s", filename.c_str(), "_MDCA_curvature.dat" );
          std::ofstream file( full_filename );

          file << "# h = " << h << std::endl;
          file << "# Most centered maximal DCA curvature estimation" << std::endl;
          file << "# range size = " << pointsRange.size() << std::endl;
          if ( withNoise )
          {
            file << "# noise level (init) = " << noiseLevel/h << std::endl;
            file << "# noise level (current) = " << noiseLevel << std::endl;
          }

          std::ostream_iterator< double > out_it( file, "\n" );

          typedef typename GridCurve<KSpace>::IncidentPointsRange Range;
          typedef typename Range::ConstCirculator C;
          Range r = gridcurve.getIncidentPointsRange();
          typedef StabbingCircleComputer<C> SegmentComputer;
          typedef CurvatureFromDCAEstimator<SegmentComputer, false> SCFunctor;
          SegmentComputer sc;
          SCFunctor f;
          MostCenteredMaximalSegmentEstimator<SegmentComputer,SCFunctor> MDCACurvatureEstimator(sc, f);
          estimation( MDCACurvatureEstimator, h,
                      r.c(), r.c(),
                      out_it );

          double time = c.stopClock();
          file << "# Time: " << time << std::endl;

          file.close();
        }
      }

      //Binomial convolver
      if (options.at(3) != '0')
      {
        if( tangent )
        {
          c.startClock();

          char full_filename[360];
          sprintf( full_filename, "%s%s", filename.c_str(), "_BC_tangeant.dat" );
          std::ofstream file( full_filename );

          file << "# h = " << h << std::endl;
          file << "# Tangents estimation from binomial convolution" << std::endl;
          file << "# range size = " << pointsRange.size() << std::endl;
          if ( withNoise )
          {
            file << "# noise level (init) = " << noiseLevel/h << std::endl;
            file << "# noise level (current) = " << noiseLevel << std::endl;
          }

          typedef typename PointsRange::ConstIterator I;
          typedef BinomialConvolver<I, double> MyBinomialConvolver;
          file << "# mask size = " <<
                  MyBinomialConvolver::suggestedSize( h, pointsRange.begin(), pointsRange.end() ) << std::endl;

          typedef TangentFromBinomialConvolverFunctor< MyBinomialConvolver, RealPoint >
              TangentBCFct;
          BinomialConvolverEstimator< MyBinomialConvolver, TangentBCFct> BCTangentEstimator;

          std::ostream_iterator< RealPoint > out_it( file, "\n" );

          BCTangentEstimator.init( h, pointsRange.begin(), pointsRange.end(), true );
          BCTangentEstimator.eval( pointsRange.begin(), pointsRange.end(), out_it );

          double time = c.stopClock();
          file << "# Time: " << time << std::endl;

          file.close();
        }

        if( curvature )
        {
          c.startClock();

          char full_filename[360];
          sprintf( full_filename, "%s%s", filename.c_str(), "_BC_curvature.dat" );
          std::ofstream file( full_filename );

          file << "# h = " << h << std::endl;
          file << "# Curvature estimation from binomial convolution" << std::endl;
          file << "# range size = " << pointsRange.size() << std::endl;
          if ( withNoise )
          {
            file << "# noise level (init) = " << noiseLevel/h << std::endl;
            file << "# noise level (current) = " << noiseLevel << std::endl;
          }

          typedef typename PointsRange::ConstIterator I;
          typedef BinomialConvolver<I, double> MyBinomialConvolver;
          file << "# mask size = " <<
                  MyBinomialConvolver::suggestedSize( h, pointsRange.begin(), pointsRange.end() ) << std::endl;

          std::ostream_iterator< double > out_it( file, "\n" );

          typedef CurvatureFromBinomialConvolverFunctor< MyBinomialConvolver, double >
              CurvatureBCFct;
          BinomialConvolverEstimator< MyBinomialConvolver, CurvatureBCFct> BCCurvatureEstimator;

          BCCurvatureEstimator.init( h, pointsRange.begin(), pointsRange.end(), true );
          BCCurvatureEstimator.eval( pointsRange.begin(), pointsRange.end(), out_it );

          double time = c.stopClock();
          file << "# Time: " << time << std::endl;

          file.close();
        }
      }

      /// <! @WARNING IntegralInvariant curvature results are set in the reverse order in file. You need to reverse the order in order to compare with others.
      //Integral Invariants
      if (options.at(4) != '0')
      {
        if( curvature )
        {
          c.startClock();

          char full_filename[360];
          sprintf( full_filename, "%s%s", filename.c_str(), "_II_curvature.dat" );
          std::ofstream file( full_filename );

          file << "# h = " << h << std::endl;
          file << "# Integral Invariant curvature estimation" << std::endl;
          file << "# range size = " << pointsRange.size() << std::endl;
          if ( withNoise )
          {
            file << "# noise level (init) = " << noiseLevel/h << std::endl;
            file << "# noise level (current) = " << noiseLevel << std::endl;
          }

          if( optionsII.radius <= 0.0 )
          {
            optionsII.radius = suggestedSizeIntegralInvariant( h,  optionsII.center, pointsRange.begin(), pointsRange.end() );
            file << "# Estimated radius: " << optionsII.radius << std::endl;
          }
          double re = optionsII.radius * std::pow( h, optionsII.alpha );
          file << "# full kernel (digital) size (with alpha = " << optionsII.alpha << ") = " <<
                  re / h << std::endl;

          std::ostream_iterator< double > out_it( file, "\n" );

          if ( withNoise )
          {
            typedef LightImplicitDigitalSurface< KSpace, KanungoPredicate > LightImplicitDigSurface;
            typedef DigitalSurface< LightImplicitDigSurface > DigSurface;

            LightImplicitDigSurface LightImplDigSurf( K, *noisifiedObject, SAdj, bel );
            DigSurface surf( LightImplDigSurf );

            typedef DepthFirstVisitor< DigSurface > Visitor;
            typedef GraphVisitorRange< Visitor > VisitorRange;
            typedef typename VisitorRange::ConstIterator VisitorConstIterator;

            VisitorRange range( new Visitor( surf, *surf.begin() ));
            VisitorConstIterator ibegin = range.begin();
            VisitorConstIterator iend = range.end();

            typedef functors::IICurvatureFunctor<Z2i::Space> MyIICurvatureFunctor;
            typedef IntegralInvariantVolumeEstimator< KSpace, KanungoPredicate, MyIICurvatureFunctor > MyIICurvatureEstimator;
            
            MyIICurvatureFunctor curvatureFunctor;
            curvatureFunctor.init( h, re );

            MyIICurvatureEstimator curvatureEstimator( curvatureFunctor );
            curvatureEstimator.attach( K, *noisifiedObject );
            curvatureEstimator.setParams( re/h );
            curvatureEstimator.init( h, ibegin, iend );

            curvatureEstimator.eval( ibegin, iend, out_it );
          }
          else
          {
            typedef LightImplicitDigitalSurface< KSpace, Digitizer > LightImplicitDigSurface;
            typedef DigitalSurface< LightImplicitDigSurface > DigSurface;

            LightImplicitDigSurface LightImplDigSurf( K, *dig, SAdj, bel );
            DigSurface surf( LightImplDigSurf );

            typedef DepthFirstVisitor< DigSurface > Visitor;
            typedef GraphVisitorRange< Visitor > VisitorRange;
            typedef typename VisitorRange::ConstIterator VisitorConstIterator;

            VisitorRange range( new Visitor( surf, *surf.begin() ));
            VisitorConstIterator ibegin = range.begin();
            VisitorConstIterator iend = range.end();

            typedef functors::IICurvatureFunctor<Z2i::Space> MyIICurvatureFunctor;
            typedef IntegralInvariantVolumeEstimator< KSpace, Digitizer, MyIICurvatureFunctor > MyIICurvatureEstimator;
            
            MyIICurvatureFunctor curvatureFunctor;
            curvatureFunctor.init( h, re );

            MyIICurvatureEstimator curvatureEstimator( curvatureFunctor );
            curvatureEstimator.attach( K, *dig );
            curvatureEstimator.setParams( re/h );
            curvatureEstimator.init( h, ibegin, iend );

            curvatureEstimator.eval( ibegin, iend, out_it );
          }

          double time = c.stopClock();
          file << "# Time: " << time << std::endl;

          file.close();
        }
      }

      //delete noisifiedObject;
      delete dig;
    }
    else
    {
      //delete noisifiedObject;
      delete dig;
      std::cerr << "[computeLocalEstimations]"
                << " error: open digital curve found." << std::endl;
      return false;
    }
  }
  catch ( InputException e )
  {
    std::cerr << "[computeLocalEstimations]"
              << " error in finding a bel." << std::endl;
    return false;
  }
  return true;
}


///////////////////////////////////////////////////////////////////////////////


int main( int argc, char** argv )
{
  // parse command line CLI ----------------------------------------------
  CLI::App app;
  std::string shapeName;
  std::string filename;
  double radius, kernelradius;
  double power {2.0};
  double smallradius {5};
  double varsmallradius {5};
  double cx {0.0}, cy {0.0};
  double h {1.0};
  unsigned int k {3};
  double phi {0.0};
  double width {10.0};
  double axis1, axis2;
  double alpha {1.0/3.0};
  double noiseLevel {0.0};
  std::string properties {"11"};
  std::string outShape {""};
  bool lambda {false};
  std::string options {"1000"};

  app.description("Compares local estimators on implicit shapes using DGtal library.\n Typical use example:\n \t 2dlocalEstimators --output <output> --shape <shapeName> [required parameters] --estimators <binaryWord> --properties <binaryWord>\n");
  auto listOpt = app.add_flag("--list,-l","List all available shapes");
  auto outputOpt = app.add_option("--output,-o", filename, "Output")->required();
  auto shapeNameOpt = app.add_option("--shape,-s", shapeName, "Shape name")->required();
  auto radiusOpt = app.add_option("--radius,-R", radius, "Radius of the shape" );
  auto kernelradiusOpt = app.add_option("--kernelradius,-K", radius, "Radius of the convolution kernel (Integral invariants estimators)", true);
  auto alphaOpt = app.add_option("--alpha", alpha, "Alpha parameter for Integral Invariant computation", true);
  auto axis1Opt = app.add_option("--axis1,-A", axis1, "Half big axis of the shape (ellipse)" );
  auto axis2Opt = app.add_option("--axis2,-a", axis2, "Half small axis of the shape (ellipse)" );
  auto smallradiusOpt = app.add_option("--smallradius,-r", smallradius, "Small radius of the shape", true);
  auto varsmallradiusOpt = app.add_option("--varsmallradius,-v", varsmallradius, "Variable small radius of the shape", true );
  auto kOpt = app.add_option("-k", k, "Number of branches or corners the shape (default 3)", true );
  auto phiOpt = app.add_option("--phi", phi, "Phase of the shape (in radian)", true );
  auto widthOpt = app.add_option("--width,-w", width, "Width of the shape", true );
  auto powerOpt = app.add_option("--power,-p", power, "Power of the metric", true );
  app.add_option("--center_x,-x", cx, "x-coordinate of the shape center", true );
  app.add_option("--center_y,-y", cy, "y-coordinate of the shape center", true );
  app.add_option("--gridstep,-g", h, "Gridstep for the digitization", true );
  app.add_option("--noise,-n", noiseLevel, "Level of noise to perturb the shape", true);
  app.add_option("--properties", properties, "the i-th property is disabled iff there is a 0 at position i", true);
  app.add_option("--estimators,-e", options, "the i-th estimator is disabled iff there is a 0 at position i", true);
  app.add_option("--exportShape,-E", outShape, "Exports the contour of the source shape as a sequence of discrete points (.sdp)", true);
  app.add_option("--lambda", lambda, "Use the shape to get a better approximation of the surface (optional)", true);

  app.get_formatter()->column_width(40);
  CLI11_PARSE(app, argc, argv);
  // END parse command line using CLI

  //List creation
  createList();

  if ( listOpt->count() > 0 )
  {
    displayList();
    return 0;
  }

  unsigned int nb = 4; //number of available methods
  if (options.size() < nb)
  {
    trace.error() << " At least " << nb
                  << " characters are required "
                  << " with option --estimators.";
    trace.info() << std::endl;
    exit(1);
  }

  nb = 2; //number of available properties
  if (properties.size() < nb)
  {
    trace.error() << " At least " << nb
                  << " characters are required "
                  << " with option --properties.";
    trace.info() << std::endl;
    exit(1);
  }

  //We check that the shape is known
  unsigned int id = checkAndReturnIndex(shapeName);

  // standard types
  typedef Z2i::Space Space;
  typedef Space::RealPoint RealPoint;

  RealPoint center( cx, cy );
  
  struct OptionsIntegralInvariant< RealPoint > optII;
  optII.radius = kernelradius;
  optII.alpha = alpha;
  optII.lambda_optimized = lambda;
  optII.center = center;

  if (id ==0)
  {
    if (radiusOpt->count()==0) missingParam("--radius");
    //if (!(vm.count("kernelradius"))) missingParam("--kernelradius");
<<<<<<< HEAD
    
    Ball2D<Space> * ball = new Ball2D<Space>( center, radius);
=======
    double radius = vm["radius"].as<double>();

    Ball2D<Space> ball( center, radius );
>>>>>>> 721e450b
    computeLocalEstimations<Space>( filename, ball, h, optII, options, properties, outShape, noiseLevel );
  }
  else if (id ==1)
  {
    //if (widthOpt->count()==0) missingParam("--width");
    
    ImplicitHyperCube<Space> object(Z2i::Point(0,0), width/2);
    trace.error()<< "Not available.";
    trace.info()<<std::endl;
  }
  else if (id ==2)
  {
    //if (powerOpt->count()==0) missingParam("--power");
    if (radiusOpt->count()==0) missingParam("--radius");
    
    ImplicitRoundedHyperCube<Space> ball( Z2i::Point(0,0), radius, power );
    trace.error()<< "Not available.";
    trace.info()<<std::endl;
  }
  else if (id ==3)
  {
    //if (varsmallradiusOpt->count()==0) missingParam("--varsmallradius");
    if (radiusOpt->count()==0) missingParam("--radius");
    //if (kOpt->count()==0) missingParam("--k");
    //if (phiOpt->count()==0) missingParam("--phi");
    //if (!(vm.count("kernelradius"))) missingParam("--kernelradius");
<<<<<<< HEAD
    
    Flower2D<Space> * flower = new Flower2D<Space>( center, radius, varsmallradius, k, phi );
=======
    double radius = vm["radius"].as<double>();
    double varsmallradius = vm["varsmallradius"].as<double>();
    unsigned int k = vm["k"].as<unsigned int>();
    double phi = vm["phi"].as<double>();

    Flower2D<Space> flower( center, radius, varsmallradius, k, phi );
>>>>>>> 721e450b
    computeLocalEstimations<Space>( filename, flower, h, optII, options, properties, outShape, noiseLevel );
  }
  else if (id ==4)
  {
    if (radiusOpt->count()==0) missingParam("--radius");
    //if (kOpt->count()==0) missingParam("--k");
    //if (phiOpt->count()==0) missingParam("--phi");
    //if (!(vm.count("kernelradius"))) missingParam("--kernelradius");
<<<<<<< HEAD
    
    NGon2D<Space> * object = new NGon2D<Space>( center, radius, k, phi );
=======
    double radius = vm["radius"].as<double>();
    unsigned int k = vm["k"].as<unsigned int>();
    double phi = vm["phi"].as<double>();

    NGon2D<Space> object( center, radius, k, phi );
>>>>>>> 721e450b
    computeLocalEstimations<Space>( filename, object, h, optII, options, properties, outShape, noiseLevel );
  }
  else if (id ==5)
  {
    //if (varsmallradiusOpt->count()==0) missingParam("--varsmallradius");
    if (radiusOpt->count()==0) missingParam("--radius");
    //if (kOpt->count()==0) missingParam("--k");
    //if (phiOpt->count()==0) missingParam("--phi");
    //if (!(vm.count("kernelradius"))) missingParam("--kernelradius");
<<<<<<< HEAD
  
    AccFlower2D<Space> * accflower = new AccFlower2D<Space>( center, radius, varsmallradius, k, phi );
=======
    double radius = vm["radius"].as<double>();
    double varsmallradius = vm["varsmallradius"].as<double>();
    unsigned int k = vm["k"].as<unsigned int>();
    double phi = vm["phi"].as<double>();

    AccFlower2D<Space> accflower( center, radius, varsmallradius, k, phi );
>>>>>>> 721e450b
    computeLocalEstimations<Space>( filename, accflower, h, optII, options, properties, outShape, noiseLevel );
  }
  else if (id ==6)
  {
    if (axis1Opt->count()==0) missingParam("--axis1");
    if (axis2Opt->count()==0) missingParam("--axis2");
    //if (phiOpt->count()==0) missingParam("--phi");
    //if (!(vm.count("kernelradius"))) missingParam("--kernelradius");
<<<<<<< HEAD
    
    Ellipse2D<Space> * ellipse = new Ellipse2D<Space>( center, axis1, axis2, phi );
=======
    double a1 = vm["axis1"].as<double>();
    double a2 = vm["axis2"].as<double>();
    double phi = vm["phi"].as<double>();

    Ellipse2D<Space> ellipse( center, a1, a2, phi );
>>>>>>> 721e450b
    computeLocalEstimations<Space>( filename, ellipse, h, optII, options, properties, outShape, noiseLevel );
  }
}<|MERGE_RESOLUTION|>--- conflicted
+++ resolved
@@ -1020,14 +1020,8 @@
   {
     if (radiusOpt->count()==0) missingParam("--radius");
     //if (!(vm.count("kernelradius"))) missingParam("--kernelradius");
-<<<<<<< HEAD
-    
-    Ball2D<Space> * ball = new Ball2D<Space>( center, radius);
-=======
-    double radius = vm["radius"].as<double>();
 
     Ball2D<Space> ball( center, radius );
->>>>>>> 721e450b
     computeLocalEstimations<Space>( filename, ball, h, optII, options, properties, outShape, noiseLevel );
   }
   else if (id ==1)
@@ -1054,17 +1048,12 @@
     //if (kOpt->count()==0) missingParam("--k");
     //if (phiOpt->count()==0) missingParam("--phi");
     //if (!(vm.count("kernelradius"))) missingParam("--kernelradius");
-<<<<<<< HEAD
-    
-    Flower2D<Space> * flower = new Flower2D<Space>( center, radius, varsmallradius, k, phi );
-=======
     double radius = vm["radius"].as<double>();
     double varsmallradius = vm["varsmallradius"].as<double>();
     unsigned int k = vm["k"].as<unsigned int>();
     double phi = vm["phi"].as<double>();
 
     Flower2D<Space> flower( center, radius, varsmallradius, k, phi );
->>>>>>> 721e450b
     computeLocalEstimations<Space>( filename, flower, h, optII, options, properties, outShape, noiseLevel );
   }
   else if (id ==4)
@@ -1073,16 +1062,8 @@
     //if (kOpt->count()==0) missingParam("--k");
     //if (phiOpt->count()==0) missingParam("--phi");
     //if (!(vm.count("kernelradius"))) missingParam("--kernelradius");
-<<<<<<< HEAD
-    
-    NGon2D<Space> * object = new NGon2D<Space>( center, radius, k, phi );
-=======
-    double radius = vm["radius"].as<double>();
-    unsigned int k = vm["k"].as<unsigned int>();
-    double phi = vm["phi"].as<double>();
 
     NGon2D<Space> object( center, radius, k, phi );
->>>>>>> 721e450b
     computeLocalEstimations<Space>( filename, object, h, optII, options, properties, outShape, noiseLevel );
   }
   else if (id ==5)
@@ -1092,17 +1073,12 @@
     //if (kOpt->count()==0) missingParam("--k");
     //if (phiOpt->count()==0) missingParam("--phi");
     //if (!(vm.count("kernelradius"))) missingParam("--kernelradius");
-<<<<<<< HEAD
-  
-    AccFlower2D<Space> * accflower = new AccFlower2D<Space>( center, radius, varsmallradius, k, phi );
-=======
     double radius = vm["radius"].as<double>();
     double varsmallradius = vm["varsmallradius"].as<double>();
     unsigned int k = vm["k"].as<unsigned int>();
     double phi = vm["phi"].as<double>();
 
     AccFlower2D<Space> accflower( center, radius, varsmallradius, k, phi );
->>>>>>> 721e450b
     computeLocalEstimations<Space>( filename, accflower, h, optII, options, properties, outShape, noiseLevel );
   }
   else if (id ==6)
@@ -1111,16 +1087,11 @@
     if (axis2Opt->count()==0) missingParam("--axis2");
     //if (phiOpt->count()==0) missingParam("--phi");
     //if (!(vm.count("kernelradius"))) missingParam("--kernelradius");
-<<<<<<< HEAD
-    
-    Ellipse2D<Space> * ellipse = new Ellipse2D<Space>( center, axis1, axis2, phi );
-=======
     double a1 = vm["axis1"].as<double>();
     double a2 = vm["axis2"].as<double>();
     double phi = vm["phi"].as<double>();
 
     Ellipse2D<Space> ellipse( center, a1, a2, phi );
->>>>>>> 721e450b
     computeLocalEstimations<Space>( filename, ellipse, h, optII, options, properties, outShape, noiseLevel );
   }
 }